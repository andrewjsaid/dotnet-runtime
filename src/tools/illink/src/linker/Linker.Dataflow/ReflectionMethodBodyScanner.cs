// Licensed to the .NET Foundation under one or more agreements.
// The .NET Foundation licenses this file to you under the MIT license.
// See the LICENSE file in the project root for more information.

using System;
using System.Collections.Generic;
using System.Diagnostics;
using System.Diagnostics.CodeAnalysis;
<<<<<<< HEAD
=======
using System.Linq;
>>>>>>> 8220116f
using ILLink.Shared;
using Mono.Cecil;
using Mono.Cecil.Cil;
using Mono.Linker.Steps;

using BindingFlags = System.Reflection.BindingFlags;

#nullable enable

namespace Mono.Linker.Dataflow
{
	class ReflectionMethodBodyScanner : MethodBodyScanner
	{
		readonly MarkStep _markStep;
		readonly MarkScopeStack _scopeStack;

		public static bool RequiresReflectionMethodBodyScannerForCallSite (LinkContext context, MethodReference calledMethod)
		{
			MethodDefinition? methodDefinition = context.TryResolve (calledMethod);
			if (methodDefinition == null)
				return false;

			return GetIntrinsicIdForMethod (methodDefinition) > IntrinsicId.RequiresReflectionBodyScanner_Sentinel ||
				context.Annotations.FlowAnnotations.RequiresDataFlowAnalysis (methodDefinition) ||
				context.Annotations.DoesMethodRequireUnreferencedCode (methodDefinition, out _) ||
				methodDefinition.IsPInvokeImpl;
		}

		public static bool RequiresReflectionMethodBodyScannerForMethodBody (FlowAnnotations flowAnnotations, MethodDefinition methodDefinition)
		{
			return
				GetIntrinsicIdForMethod (methodDefinition) > IntrinsicId.RequiresReflectionBodyScanner_Sentinel ||
				flowAnnotations.RequiresDataFlowAnalysis (methodDefinition);
		}

		public static bool RequiresReflectionMethodBodyScannerForAccess (LinkContext context, FieldReference field)
		{
			FieldDefinition? fieldDefinition = context.TryResolve (field);
			if (fieldDefinition == null)
				return false;

			return context.Annotations.FlowAnnotations.RequiresDataFlowAnalysis (fieldDefinition);
		}

		bool ShouldEnableReflectionPatternReporting ()
		{
			if (_markStep.ShouldSuppressAnalysisWarningsForRequiresUnreferencedCode ())
				return false;

			return true;
		}

		public ReflectionMethodBodyScanner (LinkContext context, MarkStep parent, MarkScopeStack scopeStack)
			: base (context)
		{
			_markStep = parent;
			_scopeStack = scopeStack;
		}

		public void ScanAndProcessReturnValue (MethodBody methodBody)
		{
			Scan (methodBody);

			if (GetReturnTypeWithoutModifiers (methodBody.Method.ReturnType).MetadataType != MetadataType.Void) {
				var method = methodBody.Method;
				var requiredMemberTypes = _context.Annotations.FlowAnnotations.GetReturnParameterAnnotation (method);
				if (requiredMemberTypes != 0) {
					var reflectionContext = new ReflectionPatternContext (_context, ShouldEnableReflectionPatternReporting (), _scopeStack.CurrentScope.Origin, method.MethodReturnType);
					reflectionContext.AnalyzingPattern ();
					RequireDynamicallyAccessedMembers (ref reflectionContext, requiredMemberTypes, MethodReturnValue, method.MethodReturnType);
					reflectionContext.Dispose ();
				}
			}
		}

		public void ProcessAttributeDataflow (MethodDefinition method, IList<CustomAttributeArgument> arguments)
		{
			int paramOffset = method.HasImplicitThis () ? 1 : 0;

			for (int i = 0; i < method.Parameters.Count; i++) {
				var annotation = _context.Annotations.FlowAnnotations.GetParameterAnnotation (method, i + paramOffset);
				if (annotation != DynamicallyAccessedMemberTypes.None) {
					ValueNode valueNode = GetValueNodeForCustomAttributeArgument (arguments[i]);
					var methodParameter = method.Parameters[i];
					var reflectionContext = new ReflectionPatternContext (_context, true, _scopeStack.CurrentScope.Origin, methodParameter);
					reflectionContext.AnalyzingPattern ();
					RequireDynamicallyAccessedMembers (ref reflectionContext, annotation, valueNode, methodParameter);
					reflectionContext.Dispose ();
				}
			}
		}

		public void ProcessAttributeDataflow (FieldDefinition field, CustomAttributeArgument value)
		{
			var annotation = _context.Annotations.FlowAnnotations.GetFieldAnnotation (field);
			Debug.Assert (annotation != DynamicallyAccessedMemberTypes.None);

			ValueNode valueNode = GetValueNodeForCustomAttributeArgument (value);
			var reflectionContext = new ReflectionPatternContext (_context, true, _scopeStack.CurrentScope.Origin, field);
			reflectionContext.AnalyzingPattern ();
			RequireDynamicallyAccessedMembers (ref reflectionContext, annotation, valueNode, field);
			reflectionContext.Dispose ();
		}

		ValueNode GetValueNodeForCustomAttributeArgument (CustomAttributeArgument argument)
		{
			ValueNode valueNode;
			if (argument.Type.Name == "Type") {
				TypeDefinition? referencedType = ResolveToTypeDefinition ((TypeReference) argument.Value);
				if (referencedType == null)
					valueNode = UnknownValue.Instance;
				else
					valueNode = new SystemTypeValue (referencedType);
			} else if (argument.Type.MetadataType == MetadataType.String) {
				valueNode = new KnownStringValue ((string) argument.Value);
			} else {
				// We shouldn't have gotten a non-null annotation for this from GetParameterAnnotation
				throw new InvalidOperationException ();
			}

			Debug.Assert (valueNode != null);
			return valueNode;
		}

		public void ProcessGenericArgumentDataFlow (GenericParameter genericParameter, TypeReference genericArgument)
		{
			var annotation = _context.Annotations.FlowAnnotations.GetGenericParameterAnnotation (genericParameter);
			Debug.Assert (annotation != DynamicallyAccessedMemberTypes.None);

			ValueNode valueNode = GetTypeValueNodeFromGenericArgument (genericArgument);
			var currentScopeOrigin = _scopeStack.CurrentScope.Origin;

			var reflectionContext = new ReflectionPatternContext (_context, ShouldEnableReflectionPatternReporting (), currentScopeOrigin, genericParameter);
			reflectionContext.AnalyzingPattern ();
			RequireDynamicallyAccessedMembers (ref reflectionContext, annotation, valueNode, genericParameter);
			reflectionContext.Dispose ();
		}

		ValueNode GetTypeValueNodeFromGenericArgument (TypeReference genericArgument)
		{
			if (genericArgument is GenericParameter inputGenericParameter) {
				// Technically this should be a new value node type as it's not a System.Type instance representation, but just the generic parameter
				// That said we only use it to perform the dynamically accessed members checks and for that purpose treating it as System.Type is perfectly valid.
				return new SystemTypeForGenericParameterValue (inputGenericParameter, _context.Annotations.FlowAnnotations.GetGenericParameterAnnotation (inputGenericParameter));
			} else {
				TypeDefinition? genericArgumentTypeDef = ResolveToTypeDefinition (genericArgument);
				if (genericArgumentTypeDef != null) {
					return new SystemTypeValue (genericArgumentTypeDef);
				} else {
					// If we can't resolve the generic argument, it means we can't apply potential requirements on it
					// so track it as unknown value. If we later on hit this unknown value as being used somewhere
					// where we need to apply requirements on it, it will generate a warning.
					return UnknownValue.Instance;
				}
			}
		}

		protected override void WarnAboutInvalidILInMethod (MethodBody method, int ilOffset)
		{
			// Serves as a debug helper to make sure valid IL is not considered invalid.
			//
			// The .NET Native compiler used to warn if it detected invalid IL during treeshaking,
			// but the warnings were often triggered in autogenerated dead code of a major game engine
			// and resulted in support calls. No point in warning. If the code gets exercised at runtime,
			// an InvalidProgramException will likely be raised.
			Debug.Fail ("Invalid IL or a bug in the scanner");
		}

		MethodReturnValue CreateMethodReturnValue (MethodReference method, DynamicallyAccessedMemberTypes dynamicallyAccessedMemberTypes = DynamicallyAccessedMemberTypes.None)
		{
			return new MethodReturnValue (ResolveToTypeDefinition (method.ReturnType), dynamicallyAccessedMemberTypes, method.MethodReturnType);
		}

		protected override ValueNode GetMethodParameterValue (MethodDefinition method, int parameterIndex)
		{
			DynamicallyAccessedMemberTypes memberTypes = _context.Annotations.FlowAnnotations.GetParameterAnnotation (method, parameterIndex);

			var staticType =
				!method.HasImplicitThis () ? ResolveToTypeDefinition (method.Parameters[parameterIndex].ParameterType) :
				parameterIndex == 0 ? method.DeclaringType :
				ResolveToTypeDefinition (method.Parameters[parameterIndex - 1].ParameterType);

			return new MethodParameterValue (staticType, parameterIndex, memberTypes, DiagnosticUtilities.GetMethodParameterFromIndex (method, parameterIndex));
		}

		protected override ValueNode GetFieldValue (MethodDefinition method, FieldDefinition field)
		{
			switch (field.Name) {
			case "EmptyTypes" when field.DeclaringType.IsTypeOf ("System", "Type"): {
					return new ArrayValue (new ConstIntValue (0), field.DeclaringType);
				}
			case "Empty" when field.DeclaringType.IsTypeOf ("System", "String"): {
					return new KnownStringValue (string.Empty);
				}

			default: {
					DynamicallyAccessedMemberTypes memberTypes = _context.Annotations.FlowAnnotations.GetFieldAnnotation (field);
					return new LoadFieldValue (ResolveToTypeDefinition (field.FieldType), field, memberTypes);
				}
			}
		}

		protected override void HandleStoreField (MethodDefinition method, FieldDefinition field, Instruction operation, ValueNode? valueToStore)
		{
			var requiredMemberTypes = _context.Annotations.FlowAnnotations.GetFieldAnnotation (field);
			if (requiredMemberTypes != 0) {
				_scopeStack.UpdateCurrentScopeInstructionOffset (operation.Offset);
				var reflectionContext = new ReflectionPatternContext (_context, ShouldEnableReflectionPatternReporting (), _scopeStack.CurrentScope.Origin, field, operation);
				reflectionContext.AnalyzingPattern ();
				RequireDynamicallyAccessedMembers (ref reflectionContext, requiredMemberTypes, valueToStore, field);
				reflectionContext.Dispose ();
			}
		}

		protected override void HandleStoreParameter (MethodDefinition method, int index, Instruction operation, ValueNode? valueToStore)
		{
			var requiredMemberTypes = _context.Annotations.FlowAnnotations.GetParameterAnnotation (method, index);
			if (requiredMemberTypes != 0) {
				ParameterDefinition parameter = method.Parameters[index - (method.HasImplicitThis () ? 1 : 0)];
				_scopeStack.UpdateCurrentScopeInstructionOffset (operation.Offset);
				var reflectionContext = new ReflectionPatternContext (_context, ShouldEnableReflectionPatternReporting (), _scopeStack.CurrentScope.Origin, parameter, operation);
				reflectionContext.AnalyzingPattern ();
				RequireDynamicallyAccessedMembers (ref reflectionContext, requiredMemberTypes, valueToStore, parameter);
				reflectionContext.Dispose ();
			}
		}

		enum IntrinsicId
		{
			None = 0,
			IntrospectionExtensions_GetTypeInfo,
			Type_GetTypeFromHandle,
			Type_get_TypeHandle,
			Object_GetType,
			TypeDelegator_Ctor,
			Array_Empty,
			TypeInfo_AsType,
			MethodBase_GetMethodFromHandle,

			// Anything above this marker will require the method to be run through
			// the reflection body scanner.
			RequiresReflectionBodyScanner_Sentinel = 1000,
			Type_MakeGenericType,
			Type_GetType,
			Type_GetConstructor,
			Type_GetConstructors,
			Type_GetMethod,
			Type_GetMethods,
			Type_GetField,
			Type_GetFields,
			Type_GetProperty,
			Type_GetProperties,
			Type_GetEvent,
			Type_GetEvents,
			Type_GetNestedType,
			Type_GetNestedTypes,
			Type_GetMember,
			Type_GetMembers,
			Type_GetInterface,
			Type_get_AssemblyQualifiedName,
			Type_get_UnderlyingSystemType,
			Type_get_BaseType,
			Expression_Call,
			Expression_Field,
			Expression_Property,
			Expression_New,
			Activator_CreateInstance_Type,
			Activator_CreateInstance_AssemblyName_TypeName,
			Activator_CreateInstanceFrom,
			Activator_CreateInstanceOfT,
			AppDomain_CreateInstance,
			AppDomain_CreateInstanceAndUnwrap,
			AppDomain_CreateInstanceFrom,
			AppDomain_CreateInstanceFromAndUnwrap,
			Assembly_CreateInstance,
			RuntimeReflectionExtensions_GetRuntimeEvent,
			RuntimeReflectionExtensions_GetRuntimeField,
			RuntimeReflectionExtensions_GetRuntimeMethod,
			RuntimeReflectionExtensions_GetRuntimeProperty,
			RuntimeHelpers_RunClassConstructor,
			MethodInfo_MakeGenericMethod,
		}

		static IntrinsicId GetIntrinsicIdForMethod (MethodDefinition calledMethod)
		{
			return calledMethod.Name switch {
				// static System.Reflection.IntrospectionExtensions.GetTypeInfo (Type type)
				"GetTypeInfo" when calledMethod.IsDeclaredOnType ("System.Reflection", "IntrospectionExtensions") => IntrinsicId.IntrospectionExtensions_GetTypeInfo,

				// System.Reflection.TypeInfo.AsType ()
				"AsType" when calledMethod.IsDeclaredOnType ("System.Reflection", "TypeInfo") => IntrinsicId.TypeInfo_AsType,

				// System.Type.GetTypeInfo (Type type)
				"GetTypeFromHandle" when calledMethod.IsDeclaredOnType ("System", "Type") => IntrinsicId.Type_GetTypeFromHandle,

				// System.Type.GetTypeHandle (Type type)
				"get_TypeHandle" when calledMethod.IsDeclaredOnType ("System", "Type") => IntrinsicId.Type_get_TypeHandle,

				// System.Reflection.MethodBase.GetMethodFromHandle (RuntimeMethodHandle handle)
				// System.Reflection.MethodBase.GetMethodFromHandle (RuntimeMethodHandle handle, RuntimeTypeHandle declaringType)
				"GetMethodFromHandle" when calledMethod.IsDeclaredOnType ("System.Reflection", "MethodBase")
					&& calledMethod.HasParameterOfType (0, "System", "RuntimeMethodHandle")
					&& (calledMethod.Parameters.Count == 1 || calledMethod.Parameters.Count == 2)
					=> IntrinsicId.MethodBase_GetMethodFromHandle,

				// static System.Type.MakeGenericType (Type [] typeArguments)
				"MakeGenericType" when calledMethod.IsDeclaredOnType ("System", "Type") => IntrinsicId.Type_MakeGenericType,

				// static System.Reflection.RuntimeReflectionExtensions.GetRuntimeEvent (this Type type, string name)
				"GetRuntimeEvent" when calledMethod.IsDeclaredOnType ("System.Reflection", "RuntimeReflectionExtensions")
					&& calledMethod.HasParameterOfType (0, "System", "Type")
					&& calledMethod.HasParameterOfType (1, "System", "String")
					=> IntrinsicId.RuntimeReflectionExtensions_GetRuntimeEvent,

				// static System.Reflection.RuntimeReflectionExtensions.GetRuntimeField (this Type type, string name)
				"GetRuntimeField" when calledMethod.IsDeclaredOnType ("System.Reflection", "RuntimeReflectionExtensions")
					&& calledMethod.HasParameterOfType (0, "System", "Type")
					&& calledMethod.HasParameterOfType (1, "System", "String")
					=> IntrinsicId.RuntimeReflectionExtensions_GetRuntimeField,

				// static System.Reflection.RuntimeReflectionExtensions.GetRuntimeMethod (this Type type, string name, Type[] parameters)
				"GetRuntimeMethod" when calledMethod.IsDeclaredOnType ("System.Reflection", "RuntimeReflectionExtensions")
					&& calledMethod.HasParameterOfType (0, "System", "Type")
					&& calledMethod.HasParameterOfType (1, "System", "String")
					=> IntrinsicId.RuntimeReflectionExtensions_GetRuntimeMethod,

				// static System.Reflection.RuntimeReflectionExtensions.GetRuntimeProperty (this Type type, string name)
				"GetRuntimeProperty" when calledMethod.IsDeclaredOnType ("System.Reflection", "RuntimeReflectionExtensions")
					&& calledMethod.HasParameterOfType (0, "System", "Type")
					&& calledMethod.HasParameterOfType (1, "System", "String")
					=> IntrinsicId.RuntimeReflectionExtensions_GetRuntimeProperty,

				// static System.Linq.Expressions.Expression.Call (Type, String, Type[], Expression[])
				"Call" when calledMethod.IsDeclaredOnType ("System.Linq.Expressions", "Expression")
					&& calledMethod.HasParameterOfType (0, "System", "Type")
					&& calledMethod.Parameters.Count == 4
					=> IntrinsicId.Expression_Call,

				// static System.Linq.Expressions.Expression.Field (Expression, Type, String)
				"Field" when calledMethod.IsDeclaredOnType ("System.Linq.Expressions", "Expression")
					&& calledMethod.HasParameterOfType (1, "System", "Type")
					&& calledMethod.Parameters.Count == 3
					=> IntrinsicId.Expression_Field,

				// static System.Linq.Expressions.Expression.Property (Expression, Type, String)
				// static System.Linq.Expressions.Expression.Property (Expression, MethodInfo)
				"Property" when calledMethod.IsDeclaredOnType ("System.Linq.Expressions", "Expression")
					&& ((calledMethod.HasParameterOfType (1, "System", "Type") && calledMethod.Parameters.Count == 3)
					|| (calledMethod.HasParameterOfType (1, "System.Reflection", "MethodInfo") && calledMethod.Parameters.Count == 2))
					=> IntrinsicId.Expression_Property,

				// static System.Linq.Expressions.Expression.New (Type)
				"New" when calledMethod.IsDeclaredOnType ("System.Linq.Expressions", "Expression")
					&& calledMethod.HasParameterOfType (0, "System", "Type")
					&& calledMethod.Parameters.Count == 1
					=> IntrinsicId.Expression_New,

				// static System.Type.GetType (string)
				// static System.Type.GetType (string, Boolean)
				// static System.Type.GetType (string, Boolean, Boolean)
				// static System.Type.GetType (string, Func<AssemblyName, Assembly>, Func<Assembly, String, Boolean, Type>)
				// static System.Type.GetType (string, Func<AssemblyName, Assembly>, Func<Assembly, String, Boolean, Type>, Boolean)
				// static System.Type.GetType (string, Func<AssemblyName, Assembly>, Func<Assembly, String, Boolean, Type>, Boolean, Boolean)
				"GetType" when calledMethod.IsDeclaredOnType ("System", "Type")
					&& calledMethod.HasParameterOfType (0, "System", "String")
					=> IntrinsicId.Type_GetType,

				// System.Type.GetConstructor (Type[])
				// System.Type.GetConstructor (BindingFlags, Type[])
				// System.Type.GetConstructor (BindingFlags, Binder, Type[], ParameterModifier [])
				// System.Type.GetConstructor (BindingFlags, Binder, CallingConventions, Type[], ParameterModifier [])
				"GetConstructor" when calledMethod.IsDeclaredOnType ("System", "Type")
					&& calledMethod.HasThis
					=> IntrinsicId.Type_GetConstructor,

				// System.Type.GetConstructors (BindingFlags)
				"GetConstructors" when calledMethod.IsDeclaredOnType ("System", "Type")
					&& calledMethod.HasParameterOfType (0, "System.Reflection", "BindingFlags")
					&& calledMethod.Parameters.Count == 1
					&& calledMethod.HasThis
					=> IntrinsicId.Type_GetConstructors,

				// System.Type.GetMethod (string)
				// System.Type.GetMethod (string, BindingFlags)
				// System.Type.GetMethod (string, Type[])
				// System.Type.GetMethod (string, Type[], ParameterModifier[])
				// System.Type.GetMethod (string, BindingFlags, Type[])
				// System.Type.GetMethod (string, BindingFlags, Binder, Type[], ParameterModifier[])
				// System.Type.GetMethod (string, BindingFlags, Binder, CallingConventions, Type[], ParameterModifier[])
				// System.Type.GetMethod (string, int, Type[])
				// System.Type.GetMethod (string, int, Type[], ParameterModifier[]?)
				// System.Type.GetMethod (string, int, BindingFlags, Binder?, Type[], ParameterModifier[]?)
				// System.Type.GetMethod (string, int, BindingFlags, Binder?, CallingConventions, Type[], ParameterModifier[]?)
				"GetMethod" when calledMethod.IsDeclaredOnType ("System", "Type")
					&& calledMethod.HasParameterOfType (0, "System", "String")
					&& calledMethod.HasThis
					=> IntrinsicId.Type_GetMethod,

				// System.Type.GetMethods (BindingFlags)
				"GetMethods" when calledMethod.IsDeclaredOnType ("System", "Type")
					&& calledMethod.HasParameterOfType (0, "System.Reflection", "BindingFlags")
					&& calledMethod.Parameters.Count == 1
					&& calledMethod.HasThis
					=> IntrinsicId.Type_GetMethods,

				// System.Type.GetField (string)
				// System.Type.GetField (string, BindingFlags)
				"GetField" when calledMethod.IsDeclaredOnType ("System", "Type")
					&& calledMethod.HasParameterOfType (0, "System", "String")
					&& calledMethod.HasThis
					=> IntrinsicId.Type_GetField,

				// System.Type.GetFields (BindingFlags)
				"GetFields" when calledMethod.IsDeclaredOnType ("System", "Type")
					&& calledMethod.HasParameterOfType (0, "System.Reflection", "BindingFlags")
					&& calledMethod.Parameters.Count == 1
					&& calledMethod.HasThis
					=> IntrinsicId.Type_GetFields,

				// System.Type.GetEvent (string)
				// System.Type.GetEvent (string, BindingFlags)
				"GetEvent" when calledMethod.IsDeclaredOnType ("System", "Type")
					&& calledMethod.HasParameterOfType (0, "System", "String")
					&& calledMethod.HasThis
					=> IntrinsicId.Type_GetEvent,

				// System.Type.GetEvents (BindingFlags)
				"GetEvents" when calledMethod.IsDeclaredOnType ("System", "Type")
					&& calledMethod.HasParameterOfType (0, "System.Reflection", "BindingFlags")
					&& calledMethod.Parameters.Count == 1
					&& calledMethod.HasThis
					=> IntrinsicId.Type_GetEvents,

				// System.Type.GetNestedType (string)
				// System.Type.GetNestedType (string, BindingFlags)
				"GetNestedType" when calledMethod.IsDeclaredOnType ("System", "Type")
					&& calledMethod.HasParameterOfType (0, "System", "String")
					&& calledMethod.HasThis
					=> IntrinsicId.Type_GetNestedType,

				// System.Type.GetNestedTypes (BindingFlags)
				"GetNestedTypes" when calledMethod.IsDeclaredOnType ("System", "Type")
					&& calledMethod.HasParameterOfType (0, "System.Reflection", "BindingFlags")
					&& calledMethod.Parameters.Count == 1
					&& calledMethod.HasThis
					=> IntrinsicId.Type_GetNestedTypes,

				// System.Type.GetMember (String)
				// System.Type.GetMember (String, BindingFlags)
				// System.Type.GetMember (String, MemberTypes, BindingFlags)
				"GetMember" when calledMethod.IsDeclaredOnType ("System", "Type")
					&& calledMethod.HasParameterOfType (0, "System", "String")
					&& calledMethod.HasThis
					&& (calledMethod.Parameters.Count == 1 ||
					(calledMethod.Parameters.Count == 2 && calledMethod.HasParameterOfType (1, "System.Reflection", "BindingFlags")) ||
					(calledMethod.Parameters.Count == 3 && calledMethod.HasParameterOfType (2, "System.Reflection", "BindingFlags")))
					=> IntrinsicId.Type_GetMember,

				// System.Type.GetMembers (BindingFlags)
				"GetMembers" when calledMethod.IsDeclaredOnType ("System", "Type")
					&& calledMethod.HasParameterOfType (0, "System.Reflection", "BindingFlags")
					&& calledMethod.Parameters.Count == 1
					&& calledMethod.HasThis
					=> IntrinsicId.Type_GetMembers,

				// System.Type.GetInterface (string)
				// System.Type.GetInterface (string, bool)
				"GetInterface" when calledMethod.IsDeclaredOnType ("System", "Type")
					&& calledMethod.HasParameterOfType (0, "System", "String")
					&& calledMethod.HasThis
					&& (calledMethod.Parameters.Count == 1 ||
					(calledMethod.Parameters.Count == 2 && calledMethod.HasParameterOfType (1, "System", "Boolean")))
					=> IntrinsicId.Type_GetInterface,

				// System.Type.AssemblyQualifiedName
				"get_AssemblyQualifiedName" when calledMethod.IsDeclaredOnType ("System", "Type")
					&& !calledMethod.HasParameters
					&& calledMethod.HasThis
					=> IntrinsicId.Type_get_AssemblyQualifiedName,

				// System.Type.UnderlyingSystemType
				"get_UnderlyingSystemType" when calledMethod.IsDeclaredOnType ("System", "Type")
					&& !calledMethod.HasParameters
					&& calledMethod.HasThis
					=> IntrinsicId.Type_get_UnderlyingSystemType,

				// System.Type.BaseType
				"get_BaseType" when calledMethod.IsDeclaredOnType ("System", "Type")
					&& !calledMethod.HasParameters
					&& calledMethod.HasThis
					=> IntrinsicId.Type_get_BaseType,

				// System.Type.GetProperty (string)
				// System.Type.GetProperty (string, BindingFlags)
				// System.Type.GetProperty (string, Type)
				// System.Type.GetProperty (string, Type[])
				// System.Type.GetProperty (string, Type, Type[])
				// System.Type.GetProperty (string, Type, Type[], ParameterModifier[])
				// System.Type.GetProperty (string, BindingFlags, Binder, Type, Type[], ParameterModifier[])
				"GetProperty" when calledMethod.IsDeclaredOnType ("System", "Type")
					&& calledMethod.HasParameterOfType (0, "System", "String")
					&& calledMethod.HasThis
					=> IntrinsicId.Type_GetProperty,

				// System.Type.GetProperties (BindingFlags)
				"GetProperties" when calledMethod.IsDeclaredOnType ("System", "Type")
					&& calledMethod.HasParameterOfType (0, "System.Reflection", "BindingFlags")
					&& calledMethod.Parameters.Count == 1
					&& calledMethod.HasThis
					=> IntrinsicId.Type_GetProperties,

				// static System.Object.GetType ()
				"GetType" when calledMethod.IsDeclaredOnType ("System", "Object")
					=> IntrinsicId.Object_GetType,

				".ctor" when calledMethod.IsDeclaredOnType ("System.Reflection", "TypeDelegator")
					&& calledMethod.HasParameterOfType (0, "System", "Type")
					=> IntrinsicId.TypeDelegator_Ctor,

				"Empty" when calledMethod.IsDeclaredOnType ("System", "Array")
					=> IntrinsicId.Array_Empty,

				// static System.Activator.CreateInstance (System.Type type)
				// static System.Activator.CreateInstance (System.Type type, bool nonPublic)
				// static System.Activator.CreateInstance (System.Type type, params object?[]? args)
				// static System.Activator.CreateInstance (System.Type type, object?[]? args, object?[]? activationAttributes)
				// static System.Activator.CreateInstance (System.Type type, System.Reflection.BindingFlags bindingAttr, System.Reflection.Binder? binder, object?[]? args, System.Globalization.CultureInfo? culture)
				// static System.Activator.CreateInstance (System.Type type, System.Reflection.BindingFlags bindingAttr, System.Reflection.Binder? binder, object?[]? args, System.Globalization.CultureInfo? culture, object?[]? activationAttributes) { throw null; }
				"CreateInstance" when calledMethod.IsDeclaredOnType ("System", "Activator")
					&& !calledMethod.ContainsGenericParameter
					&& calledMethod.HasParameterOfType (0, "System", "Type")
					=> IntrinsicId.Activator_CreateInstance_Type,

				// static System.Activator.CreateInstance (string assemblyName, string typeName)
				// static System.Activator.CreateInstance (string assemblyName, string typeName, bool ignoreCase, System.Reflection.BindingFlags bindingAttr, System.Reflection.Binder? binder, object?[]? args, System.Globalization.CultureInfo? culture, object?[]? activationAttributes)
				// static System.Activator.CreateInstance (string assemblyName, string typeName, object?[]? activationAttributes)
				"CreateInstance" when calledMethod.IsDeclaredOnType ("System", "Activator")
					&& !calledMethod.ContainsGenericParameter
					&& calledMethod.HasParameterOfType (0, "System", "String")
					&& calledMethod.HasParameterOfType (1, "System", "String")
					=> IntrinsicId.Activator_CreateInstance_AssemblyName_TypeName,

				// static System.Activator.CreateInstanceFrom (string assemblyFile, string typeName)
				// static System.Activator.CreateInstanceFrom (string assemblyFile, string typeName, bool ignoreCase, System.Reflection.BindingFlags bindingAttr, System.Reflection.Binder? binder, object? []? args, System.Globalization.CultureInfo? culture, object? []? activationAttributes)
				// static System.Activator.CreateInstanceFrom (string assemblyFile, string typeName, object? []? activationAttributes)
				"CreateInstanceFrom" when calledMethod.IsDeclaredOnType ("System", "Activator")
					&& !calledMethod.ContainsGenericParameter
					&& calledMethod.HasParameterOfType (0, "System", "String")
					&& calledMethod.HasParameterOfType (1, "System", "String")
					=> IntrinsicId.Activator_CreateInstanceFrom,

				// static T System.Activator.CreateInstance<T> ()
				"CreateInstance" when calledMethod.IsDeclaredOnType ("System", "Activator")
					&& calledMethod.ContainsGenericParameter
					&& calledMethod.GenericParameters.Count == 1
					&& calledMethod.Parameters.Count == 0
					=> IntrinsicId.Activator_CreateInstanceOfT,

				// System.AppDomain.CreateInstance (string assemblyName, string typeName)
				// System.AppDomain.CreateInstance (string assemblyName, string typeName, bool ignoreCase, System.Reflection.BindingFlags bindingAttr, System.Reflection.Binder? binder, object? []? args, System.Globalization.CultureInfo? culture, object? []? activationAttributes)
				// System.AppDomain.CreateInstance (string assemblyName, string typeName, object? []? activationAttributes)
				"CreateInstance" when calledMethod.IsDeclaredOnType ("System", "AppDomain")
					&& calledMethod.HasParameterOfType (0, "System", "String")
					&& calledMethod.HasParameterOfType (1, "System", "String")
					=> IntrinsicId.AppDomain_CreateInstance,

				// System.AppDomain.CreateInstanceAndUnwrap (string assemblyName, string typeName)
				// System.AppDomain.CreateInstanceAndUnwrap (string assemblyName, string typeName, bool ignoreCase, System.Reflection.BindingFlags bindingAttr, System.Reflection.Binder? binder, object? []? args, System.Globalization.CultureInfo? culture, object? []? activationAttributes)
				// System.AppDomain.CreateInstanceAndUnwrap (string assemblyName, string typeName, object? []? activationAttributes)
				"CreateInstanceAndUnwrap" when calledMethod.IsDeclaredOnType ("System", "AppDomain")
					&& calledMethod.HasParameterOfType (0, "System", "String")
					&& calledMethod.HasParameterOfType (1, "System", "String")
					=> IntrinsicId.AppDomain_CreateInstanceAndUnwrap,

				// System.AppDomain.CreateInstanceFrom (string assemblyFile, string typeName)
				// System.AppDomain.CreateInstanceFrom (string assemblyFile, string typeName, bool ignoreCase, System.Reflection.BindingFlags bindingAttr, System.Reflection.Binder? binder, object? []? args, System.Globalization.CultureInfo? culture, object? []? activationAttributes)
				// System.AppDomain.CreateInstanceFrom (string assemblyFile, string typeName, object? []? activationAttributes)
				"CreateInstanceFrom" when calledMethod.IsDeclaredOnType ("System", "AppDomain")
					&& calledMethod.HasParameterOfType (0, "System", "String")
					&& calledMethod.HasParameterOfType (1, "System", "String")
					=> IntrinsicId.AppDomain_CreateInstanceFrom,

				// System.AppDomain.CreateInstanceFromAndUnwrap (string assemblyFile, string typeName)
				// System.AppDomain.CreateInstanceFromAndUnwrap (string assemblyFile, string typeName, bool ignoreCase, System.Reflection.BindingFlags bindingAttr, System.Reflection.Binder? binder, object? []? args, System.Globalization.CultureInfo? culture, object? []? activationAttributes)
				// System.AppDomain.CreateInstanceFromAndUnwrap (string assemblyFile, string typeName, object? []? activationAttributes)
				"CreateInstanceFromAndUnwrap" when calledMethod.IsDeclaredOnType ("System", "AppDomain")
					&& calledMethod.HasParameterOfType (0, "System", "String")
					&& calledMethod.HasParameterOfType (1, "System", "String")
					=> IntrinsicId.AppDomain_CreateInstanceFromAndUnwrap,

				// System.Reflection.Assembly.CreateInstance (string typeName)
				// System.Reflection.Assembly.CreateInstance (string typeName, bool ignoreCase)
				// System.Reflection.Assembly.CreateInstance (string typeName, bool ignoreCase, BindingFlags bindingAttr, Binder? binder, object []? args, CultureInfo? culture, object []? activationAttributes)
				"CreateInstance" when calledMethod.IsDeclaredOnType ("System.Reflection", "Assembly")
					&& calledMethod.HasParameterOfType (0, "System", "String")
					=> IntrinsicId.Assembly_CreateInstance,

				// System.Runtime.CompilerServices.RuntimeHelpers.RunClassConstructor (RuntimeTypeHandle type)
				"RunClassConstructor" when calledMethod.IsDeclaredOnType ("System.Runtime.CompilerServices", "RuntimeHelpers")
					&& calledMethod.HasParameterOfType (0, "System", "RuntimeTypeHandle")
					=> IntrinsicId.RuntimeHelpers_RunClassConstructor,

				// System.Reflection.MethodInfo.MakeGenericMethod (Type[] typeArguments)
				"MakeGenericMethod" when calledMethod.IsDeclaredOnType ("System.Reflection", "MethodInfo")
					&& calledMethod.HasThis
					&& calledMethod.Parameters.Count == 1
					=> IntrinsicId.MethodInfo_MakeGenericMethod,

				_ => IntrinsicId.None,
			};
		}

		public override bool HandleCall (MethodBody callingMethodBody, MethodReference calledMethod, Instruction operation, ValueNodeList methodParams, out ValueNode? methodReturnValue)
		{
			methodReturnValue = null;

			var reflectionProcessed = _markStep.ProcessReflectionDependency (callingMethodBody, operation);
			if (reflectionProcessed)
				return false;

			var callingMethodDefinition = callingMethodBody.Method;
			var calledMethodDefinition = _context.TryResolve (calledMethod);
			if (calledMethodDefinition == null)
				return false;

			_scopeStack.UpdateCurrentScopeInstructionOffset (operation.Offset);
			var reflectionContext = new ReflectionPatternContext (
				_context,
				ShouldEnableReflectionPatternReporting (),
				_scopeStack.CurrentScope.Origin,
				calledMethodDefinition,
				operation);

			DynamicallyAccessedMemberTypes returnValueDynamicallyAccessedMemberTypes = 0;

			try {

				bool requiresDataFlowAnalysis = _context.Annotations.FlowAnnotations.RequiresDataFlowAnalysis (calledMethodDefinition);
				returnValueDynamicallyAccessedMemberTypes = requiresDataFlowAnalysis ?
					_context.Annotations.FlowAnnotations.GetReturnParameterAnnotation (calledMethodDefinition) : 0;

				switch (GetIntrinsicIdForMethod (calledMethodDefinition)) {
				case IntrinsicId.IntrospectionExtensions_GetTypeInfo: {
						// typeof(Foo).GetTypeInfo()... will be commonly present in code targeting
						// the dead-end reflection refactoring. The call doesn't do anything and we
						// don't want to lose the annotation.
						methodReturnValue = methodParams[0];
					}
					break;

				case IntrinsicId.TypeInfo_AsType: {
						// someType.AsType()... will be commonly present in code targeting
						// the dead-end reflection refactoring. The call doesn't do anything and we
						// don't want to lose the annotation.
						methodReturnValue = methodParams[0];
					}
					break;

				case IntrinsicId.TypeDelegator_Ctor: {
						// This is an identity function for analysis purposes
						if (operation.OpCode == OpCodes.Newobj)
							methodReturnValue = methodParams[1];
					}
					break;

				case IntrinsicId.Array_Empty: {
						methodReturnValue = new ArrayValue (new ConstIntValue (0), ((GenericInstanceMethod) calledMethod).GenericArguments[0]);
					}
					break;

				case IntrinsicId.Type_GetTypeFromHandle: {
						// Infrastructure piece to support "typeof(Foo)"
						if (methodParams[0] is RuntimeTypeHandleValue typeHandle)
							methodReturnValue = new SystemTypeValue (typeHandle.TypeRepresented);
						else if (methodParams[0] is RuntimeTypeHandleForGenericParameterValue typeHandleForGenericParameter) {
							methodReturnValue = new SystemTypeForGenericParameterValue (
								typeHandleForGenericParameter.GenericParameter,
								_context.Annotations.FlowAnnotations.GetGenericParameterAnnotation (typeHandleForGenericParameter.GenericParameter));
						}
					}
					break;

				case IntrinsicId.Type_get_TypeHandle: {
						foreach (var value in methodParams[0].UniqueValues ()) {
							if (value is SystemTypeValue typeValue)
								methodReturnValue = MergePointValue.MergeValues (methodReturnValue, new RuntimeTypeHandleValue (typeValue.TypeRepresented));
							else if (value == NullValue.Instance)
								methodReturnValue = MergePointValue.MergeValues (methodReturnValue, value);
							else
								methodReturnValue = MergePointValue.MergeValues (methodReturnValue, UnknownValue.Instance);
						}
					}
					break;

				// System.Reflection.MethodBase.GetMethodFromHandle (RuntimeMethodHandle handle)
				// System.Reflection.MethodBase.GetMethodFromHandle (RuntimeMethodHandle handle, RuntimeTypeHandle declaringType)
				case IntrinsicId.MethodBase_GetMethodFromHandle: {
						// Infrastructure piece to support "ldtoken method -> GetMethodFromHandle"
						if (methodParams[0] is RuntimeMethodHandleValue methodHandle)
							methodReturnValue = new SystemReflectionMethodBaseValue (methodHandle.MethodRepresented);
					}
					break;

				//
				// System.Type
				//
				// Type MakeGenericType (params Type[] typeArguments)
				//
				case IntrinsicId.Type_MakeGenericType: {
						reflectionContext.AnalyzingPattern ();
						foreach (var value in methodParams[0].UniqueValues ()) {
							if (value is SystemTypeValue typeValue) {
								if (AnalyzeGenericInstantiationTypeArray (methodParams[1], ref reflectionContext, calledMethodDefinition, typeValue.TypeRepresented.GenericParameters)) {
									reflectionContext.RecordHandledPattern ();
								} else {
									bool hasUncheckedAnnotation = false;
									foreach (var genericParameter in typeValue.TypeRepresented.GenericParameters) {
										if (_context.Annotations.FlowAnnotations.GetGenericParameterAnnotation (genericParameter) != DynamicallyAccessedMemberTypes.None ||
											(genericParameter.HasDefaultConstructorConstraint && !typeValue.TypeRepresented.IsTypeOf ("System", "Nullable`1"))) {
											// If we failed to analyze the array, we go through the analyses again
											// and intentionally ignore one particular annotation:
											// Special case: Nullable<T> where T : struct
											//  The struct constraint in C# implies new() constraints, but Nullable doesn't make a use of that part.
											//  There are several places even in the framework where typeof(Nullable<>).MakeGenericType would warn
											//  without any good reason to do so.
											hasUncheckedAnnotation = true;
											break;
										}
									}
									if (hasUncheckedAnnotation) {
										reflectionContext.RecordUnrecognizedPattern ((int) DiagnosticId.MakeGenericType,
											new DiagnosticString (DiagnosticId.MakeGenericType).GetMessage (calledMethodDefinition.GetDisplayName ()));
									}
								}

								// We haven't found any generic parameters with annotations, so there's nothing to validate.
								reflectionContext.RecordHandledPattern ();
							} else if (value == NullValue.Instance)
								reflectionContext.RecordHandledPattern ();
							else {
								// We have no way to "include more" to fix this if we don't know, so we have to warn
								reflectionContext.RecordUnrecognizedPattern ((int) DiagnosticId.MakeGenericType,
											new DiagnosticString (DiagnosticId.MakeGenericType).GetMessage (calledMethodDefinition.GetDisplayName ()));
							}
						}

						// We don't want to lose track of the type
						// in case this is e.g. Activator.CreateInstance(typeof(Foo<>).MakeGenericType(...));
						methodReturnValue = methodParams[0];
					}
					break;

				//
				// System.Reflection.RuntimeReflectionExtensions
				//
				// static GetRuntimeEvent (this Type type, string name)
				// static GetRuntimeField (this Type type, string name)
				// static GetRuntimeMethod (this Type type, string name, Type[] parameters)
				// static GetRuntimeProperty (this Type type, string name)
				//
				case var getRuntimeMember when getRuntimeMember == IntrinsicId.RuntimeReflectionExtensions_GetRuntimeEvent
					|| getRuntimeMember == IntrinsicId.RuntimeReflectionExtensions_GetRuntimeField
					|| getRuntimeMember == IntrinsicId.RuntimeReflectionExtensions_GetRuntimeMethod
					|| getRuntimeMember == IntrinsicId.RuntimeReflectionExtensions_GetRuntimeProperty: {

						reflectionContext.AnalyzingPattern ();
						BindingFlags bindingFlags = BindingFlags.Instance | BindingFlags.Static | BindingFlags.Public;
						DynamicallyAccessedMemberTypes requiredMemberTypes = getRuntimeMember switch {
							IntrinsicId.RuntimeReflectionExtensions_GetRuntimeEvent => DynamicallyAccessedMemberTypes.PublicEvents,
							IntrinsicId.RuntimeReflectionExtensions_GetRuntimeField => DynamicallyAccessedMemberTypes.PublicFields,
							IntrinsicId.RuntimeReflectionExtensions_GetRuntimeMethod => DynamicallyAccessedMemberTypes.PublicMethods,
							IntrinsicId.RuntimeReflectionExtensions_GetRuntimeProperty => DynamicallyAccessedMemberTypes.PublicProperties,
							_ => throw new InternalErrorException ($"Reflection call '{calledMethod.GetDisplayName ()}' inside '{callingMethodDefinition.GetDisplayName ()}' is of unexpected member type."),
						};

						foreach (var value in methodParams[0].UniqueValues ()) {
							if (value is SystemTypeValue systemTypeValue) {
								foreach (var stringParam in methodParams[1].UniqueValues ()) {
									if (stringParam is KnownStringValue stringValue) {
										switch (getRuntimeMember) {
										case IntrinsicId.RuntimeReflectionExtensions_GetRuntimeEvent:
											MarkEventsOnTypeHierarchy (ref reflectionContext, systemTypeValue.TypeRepresented, e => e.Name == stringValue.Contents, bindingFlags);
											reflectionContext.RecordHandledPattern ();
											break;
										case IntrinsicId.RuntimeReflectionExtensions_GetRuntimeField:
											MarkFieldsOnTypeHierarchy (ref reflectionContext, systemTypeValue.TypeRepresented, f => f.Name == stringValue.Contents, bindingFlags);
											reflectionContext.RecordHandledPattern ();
											break;
										case IntrinsicId.RuntimeReflectionExtensions_GetRuntimeMethod:
											ProcessGetMethodByName (ref reflectionContext, systemTypeValue.TypeRepresented, stringValue.Contents, bindingFlags, ref methodReturnValue);
											reflectionContext.RecordHandledPattern ();
											break;
										case IntrinsicId.RuntimeReflectionExtensions_GetRuntimeProperty:
											MarkPropertiesOnTypeHierarchy (ref reflectionContext, systemTypeValue.TypeRepresented, p => p.Name == stringValue.Contents, bindingFlags);
											reflectionContext.RecordHandledPattern ();
											break;
										default:
											throw new InternalErrorException ($"Error processing reflection call '{calledMethod.GetDisplayName ()}' inside {callingMethodDefinition.GetDisplayName ()}. Unexpected member kind.");
										}
									} else {
										RequireDynamicallyAccessedMembers (ref reflectionContext, requiredMemberTypes, value, calledMethod.Parameters[0]);
									}
								}
							} else {
								RequireDynamicallyAccessedMembers (ref reflectionContext, requiredMemberTypes, value, calledMethod.Parameters[0]);
							}
						}
					}
					break;

				//
				// System.Linq.Expressions.Expression
				// 
				// static Call (Type, String, Type[], Expression[])
				//
				case IntrinsicId.Expression_Call: {
						reflectionContext.AnalyzingPattern ();
						BindingFlags bindingFlags = BindingFlags.Static | BindingFlags.Public | BindingFlags.NonPublic | BindingFlags.FlattenHierarchy;

						bool hasTypeArguments = (methodParams[2] as ArrayValue)?.Size.AsConstInt () != 0;
						foreach (var value in methodParams[0].UniqueValues ()) {
							if (value is SystemTypeValue systemTypeValue) {
								foreach (var stringParam in methodParams[1].UniqueValues ()) {
									if (stringParam is KnownStringValue stringValue) {
										foreach (var method in systemTypeValue.TypeRepresented.GetMethodsOnTypeHierarchy (_context, m => m.Name == stringValue.Contents, bindingFlags)) {
											ValidateGenericMethodInstantiation (ref reflectionContext, method, methodParams[2], calledMethod);
											MarkMethod (ref reflectionContext, method);
										}

										reflectionContext.RecordHandledPattern ();
									} else {
										if (hasTypeArguments) {
											// We don't know what method the `MakeGenericMethod` was called on, so we have to assume
											// that the method may have requirements which we can't fullfil -> warn.
											reflectionContext.RecordUnrecognizedPattern ((int) DiagnosticId.MakeGenericMethod,
												new DiagnosticString (DiagnosticId.MakeGenericMethod).GetMessage (DiagnosticUtilities.GetMethodSignatureDisplayName (calledMethod)));
										}

										RequireDynamicallyAccessedMembers (
											ref reflectionContext,
											GetDynamicallyAccessedMemberTypesFromBindingFlagsForMethods (bindingFlags),
											value,
											calledMethod.Parameters[0]);
									}
								}
							} else {
								if (hasTypeArguments) {
									// We don't know what method the `MakeGenericMethod` was called on, so we have to assume
									// that the method may have requirements which we can't fullfil -> warn.
									reflectionContext.RecordUnrecognizedPattern ((int) DiagnosticId.MakeGenericMethod,
										new DiagnosticString (DiagnosticId.MakeGenericMethod).GetMessage (DiagnosticUtilities.GetMethodSignatureDisplayName (calledMethod)));
								}

								RequireDynamicallyAccessedMembers (
									ref reflectionContext,
									GetDynamicallyAccessedMemberTypesFromBindingFlagsForMethods (bindingFlags),
									value,
									calledMethod.Parameters[0]);
							}
						}
					}
					break;

				//
				// System.Linq.Expressions.Expression
				// 
				// static Property (Expression, MethodInfo)
				//
				case IntrinsicId.Expression_Property when calledMethod.HasParameterOfType (1, "System.Reflection", "MethodInfo"): {
						reflectionContext.AnalyzingPattern ();

						foreach (var value in methodParams[1].UniqueValues ()) {
							if (value is SystemReflectionMethodBaseValue methodBaseValue) {
								// We have one of the accessors for the property. The Expression.Property will in this case search
								// for the matching PropertyInfo and store that. So to be perfectly correct we need to mark the
								// respective PropertyInfo as "accessed via reflection".
								var propertyDefinition = methodBaseValue.MethodRepresented.GetProperty ();
								if (propertyDefinition != null) {
									MarkProperty (ref reflectionContext, propertyDefinition);
									continue;
								}
							} else if (value == NullValue.Instance) {
								reflectionContext.RecordHandledPattern ();
								continue;
							}

							// In all other cases we may not even know which type this is about, so there's nothing we can do
							// report it as a warning.
							reflectionContext.RecordUnrecognizedPattern (
								2103, string.Format (Resources.Strings.IL2103,
									DiagnosticUtilities.GetParameterNameForErrorMessage (calledMethod.Parameters[1]),
									DiagnosticUtilities.GetMethodSignatureDisplayName (calledMethod)));
						}
					}
					break;

				//
				// System.Linq.Expressions.Expression
				// 
				// static Field (Expression, Type, String)
				// static Property (Expression, Type, String)
				//
				case var fieldOrPropertyInstrinsic when fieldOrPropertyInstrinsic == IntrinsicId.Expression_Field || fieldOrPropertyInstrinsic == IntrinsicId.Expression_Property: {
						reflectionContext.AnalyzingPattern ();
						DynamicallyAccessedMemberTypes memberTypes = fieldOrPropertyInstrinsic == IntrinsicId.Expression_Property
							? DynamicallyAccessedMemberTypes.PublicProperties | DynamicallyAccessedMemberTypes.NonPublicProperties
							: DynamicallyAccessedMemberTypes.PublicFields | DynamicallyAccessedMemberTypes.NonPublicFields;

						foreach (var value in methodParams[1].UniqueValues ()) {
							if (value is SystemTypeValue systemTypeValue) {
								foreach (var stringParam in methodParams[2].UniqueValues ()) {
									if (stringParam is KnownStringValue stringValue) {
										BindingFlags bindingFlags = methodParams[0]?.Kind == ValueNodeKind.Null ? BindingFlags.Static : BindingFlags.Default;
										if (fieldOrPropertyInstrinsic == IntrinsicId.Expression_Property) {
											MarkPropertiesOnTypeHierarchy (ref reflectionContext, systemTypeValue.TypeRepresented, filter: p => p.Name == stringValue.Contents, bindingFlags);
										} else {
											MarkFieldsOnTypeHierarchy (ref reflectionContext, systemTypeValue.TypeRepresented, filter: f => f.Name == stringValue.Contents, bindingFlags);
										}

										reflectionContext.RecordHandledPattern ();
									} else {
										RequireDynamicallyAccessedMembers (ref reflectionContext, memberTypes, value, calledMethod.Parameters[2]);
									}
								}
							} else {
								RequireDynamicallyAccessedMembers (ref reflectionContext, memberTypes, value, calledMethod.Parameters[1]);
							}
						}
					}
					break;

				//
				// System.Linq.Expressions.Expression
				// 
				// static New (Type)
				//
				case IntrinsicId.Expression_New: {
						reflectionContext.AnalyzingPattern ();

						foreach (var value in methodParams[0].UniqueValues ()) {
							if (value is SystemTypeValue systemTypeValue) {
								MarkConstructorsOnType (ref reflectionContext, systemTypeValue.TypeRepresented, null, BindingFlags.Instance | BindingFlags.Public | BindingFlags.NonPublic);
								reflectionContext.RecordHandledPattern ();
							} else {
								RequireDynamicallyAccessedMembers (ref reflectionContext, DynamicallyAccessedMemberTypes.PublicParameterlessConstructor, value, calledMethod.Parameters[0]);
							}
						}
					}
					break;

				//
				// System.Object
				// 
				// GetType()
				//
				case IntrinsicId.Object_GetType: {
						foreach (var valueNode in methodParams[0].UniqueValues ()) {
							// Note that valueNode can be statically typed in IL as some generic argument type.
							// For example:
							//   void Method<T>(T instance) { instance.GetType().... }
							// Currently this case will end up with null StaticType - since there's no typedef for the generic argument type.
							// But it could be that T is annotated with for example PublicMethods:
							//   void Method<[DAM(PublicMethods)] T>(T instance) { instance.GetType().GetMethod("Test"); }
							// In this case it's in theory possible to handle it, by treating the T basically as a base class
							// for the actual type of "instance". But the analysis for this would be pretty complicated (as the marking
							// has to happen on the callsite, which doesn't know that GetType() will be used...).
							// For now we're intentionally ignoring this case - it will produce a warning.
							// The counter example is:
							//   Method<Base>(new Derived);
							// In this case to get correct results, trimmer would have to mark all public methods on Derived. Which
							// currently it won't do.

							TypeDefinition? staticType = valueNode.StaticType;
							if (staticType is null) {
								// We don't know anything about the type GetType was called on. Track this as a usual result of a method call without any annotations
								methodReturnValue = MergePointValue.MergeValues (methodReturnValue, CreateMethodReturnValue (calledMethod));
							} else if (staticType.IsSealed || staticType.IsTypeOf ("System", "Delegate")) {
								// We can treat this one the same as if it was a typeof() expression

								// We can allow Object.GetType to be modeled as System.Delegate because we keep all methods
								// on delegates anyway so reflection on something this approximation would miss is actually safe.

								// We ignore the fact that the type can be annotated (see below for handling of annotated types)
								// This means the annotations (if any) won't be applied - instead we rely on the exact knowledge
								// of the type. So for example even if the type is annotated with PublicMethods
								// but the code calls GetProperties on it - it will work - mark properties, don't mark methods
								// since we ignored the fact that it's annotated.
								// This can be seen a little bit as a violation of the annotation, but we already have similar cases
								// where a parameter is annotated and if something in the method sets a specific known type to it
								// we will also make it just work, even if the annotation doesn't match the usage.
								methodReturnValue = MergePointValue.MergeValues (methodReturnValue, new SystemTypeValue (staticType));
							} else {
								reflectionContext.AnalyzingPattern ();

								// Make sure the type is marked (this will mark it as used via reflection, which is sort of true)
								// This should already be true for most cases (method params, fields, ...), but just in case
								MarkType (ref reflectionContext, staticType);

								var annotation = _markStep.DynamicallyAccessedMembersTypeHierarchy
									.ApplyDynamicallyAccessedMembersToTypeHierarchy (this, staticType);

								reflectionContext.RecordHandledPattern ();

								// Return a value which is "unknown type" with annotation. For now we'll use the return value node
								// for the method, which means we're loosing the information about which staticType this
								// started with. For now we don't need it, but we can add it later on.
								methodReturnValue = MergePointValue.MergeValues (methodReturnValue, CreateMethodReturnValue (calledMethod, annotation));
							}
						}
					}
					break;

				//
				// System.Type
				//
				// GetType (string)
				// GetType (string, Boolean)
				// GetType (string, Boolean, Boolean)
				// GetType (string, Func<AssemblyName, Assembly>, Func<Assembly, String, Boolean, Type>)
				// GetType (string, Func<AssemblyName, Assembly>, Func<Assembly, String, Boolean, Type>, Boolean)
				// GetType (string, Func<AssemblyName, Assembly>, Func<Assembly, String, Boolean, Type>, Boolean, Boolean)
				//
				case IntrinsicId.Type_GetType: {
						reflectionContext.AnalyzingPattern ();

						var parameters = calledMethod.Parameters;
						if ((parameters.Count == 3 && parameters[2].ParameterType.MetadataType == MetadataType.Boolean && methodParams[2].AsConstInt () != 0) ||
							(parameters.Count == 5 && methodParams[4].AsConstInt () != 0)) {
							reflectionContext.RecordUnrecognizedPattern (2096, $"Call to '{calledMethod.GetDisplayName ()}' can perform case insensitive lookup of the type, currently ILLink can not guarantee presence of all the matching types");
							break;
						}
						foreach (var typeNameValue in methodParams[0].UniqueValues ()) {
							if (typeNameValue is KnownStringValue knownStringValue) {
								TypeReference foundTypeRef = _context.TypeNameResolver.ResolveTypeName (knownStringValue.Contents, callingMethodDefinition, out AssemblyDefinition typeAssembly, false);
								TypeDefinition? foundType = ResolveToTypeDefinition (foundTypeRef);
								if (foundType == null) {
									// Intentionally ignore - it's not wrong for code to call Type.GetType on non-existing name, the code might expect null/exception back.
									reflectionContext.RecordHandledPattern ();
								} else {
									reflectionContext.RecordRecognizedPattern (foundType, () => _markStep.MarkTypeVisibleToReflection (foundTypeRef, foundType, new DependencyInfo (DependencyKind.AccessedViaReflection, callingMethodDefinition)));
									methodReturnValue = MergePointValue.MergeValues (methodReturnValue, new SystemTypeValue (foundType));
									_context.MarkingHelpers.MarkMatchingExportedType (foundType, typeAssembly, new DependencyInfo (DependencyKind.AccessedViaReflection, foundType));
								}
							} else if (typeNameValue == NullValue.Instance) {
								reflectionContext.RecordHandledPattern ();
							} else if (typeNameValue is LeafValueWithDynamicallyAccessedMemberNode valueWithDynamicallyAccessedMember && valueWithDynamicallyAccessedMember.DynamicallyAccessedMemberTypes != 0) {
								// Propagate the annotation from the type name to the return value. Annotation on a string value will be fullfilled whenever a value is assigned to the string with annotation.
								// So while we don't know which type it is, we can guarantee that it will fulfill the annotation.
								reflectionContext.RecordHandledPattern ();
								methodReturnValue = MergePointValue.MergeValues (methodReturnValue, CreateMethodReturnValue (calledMethodDefinition, valueWithDynamicallyAccessedMember.DynamicallyAccessedMemberTypes));
							} else {
								reflectionContext.RecordUnrecognizedPattern (2057, $"Unrecognized value passed to the parameter 'typeName' of method '{calledMethod.GetDisplayName ()}'. It's not possible to guarantee the availability of the target type.");
							}
						}

					}
					break;

				//
				// GetConstructor (Type[])
				// GetConstructor (BindingFlags, Type[])
				// GetConstructor (BindingFlags, Binder, Type[], ParameterModifier [])
				// GetConstructor (BindingFlags, Binder, CallingConventions, Type[], ParameterModifier [])
				//
				case IntrinsicId.Type_GetConstructor: {
						reflectionContext.AnalyzingPattern ();

						var parameters = calledMethod.Parameters;
						BindingFlags? bindingFlags;
						if (parameters.Count > 1 && calledMethod.Parameters[0].ParameterType.Name == "BindingFlags")
							bindingFlags = GetBindingFlagsFromValue (methodParams[1]);
						else
							// Assume a default value for BindingFlags for methods that don't use BindingFlags as a parameter
							bindingFlags = BindingFlags.Public | BindingFlags.Instance;

						int? ctorParameterCount = parameters.Count switch {
							1 => (methodParams[1] as ArrayValue)?.Size.AsConstInt (),
							2 => (methodParams[2] as ArrayValue)?.Size.AsConstInt (),
							4 => (methodParams[3] as ArrayValue)?.Size.AsConstInt (),
							5 => (methodParams[4] as ArrayValue)?.Size.AsConstInt (),
							_ => null,
						};

						// Go over all types we've seen
						foreach (var value in methodParams[0].UniqueValues ()) {
							if (value is SystemTypeValue systemTypeValue) {
								if (BindingFlagsAreUnsupported (bindingFlags)) {
									RequireDynamicallyAccessedMembers (ref reflectionContext, DynamicallyAccessedMemberTypes.PublicConstructors | DynamicallyAccessedMemberTypes.NonPublicConstructors, value, calledMethodDefinition);
								} else {
									if (HasBindingFlag (bindingFlags, BindingFlags.Public) && !HasBindingFlag (bindingFlags, BindingFlags.NonPublic)
										&& ctorParameterCount == 0) {
										MarkConstructorsOnType (ref reflectionContext, systemTypeValue.TypeRepresented, m => m.IsPublic && m.Parameters.Count == 0, bindingFlags);
									} else {
										MarkConstructorsOnType (ref reflectionContext, systemTypeValue.TypeRepresented, null, bindingFlags);
									}
								}
								reflectionContext.RecordHandledPattern ();
							} else {
								// Otherwise fall back to the bitfield requirements
								var requiredMemberTypes = GetDynamicallyAccessedMemberTypesFromBindingFlagsForConstructors (bindingFlags);
								// We can scope down the public constructors requirement if we know the number of parameters is 0
								if (requiredMemberTypes == DynamicallyAccessedMemberTypes.PublicConstructors && ctorParameterCount == 0)
									requiredMemberTypes = DynamicallyAccessedMemberTypes.PublicParameterlessConstructor;
								RequireDynamicallyAccessedMembers (ref reflectionContext, requiredMemberTypes, value, calledMethodDefinition);
							}
						}
					}
					break;

				//
				// GetMethod (string)
				// GetMethod (string, BindingFlags)
				// GetMethod (string, Type[])
				// GetMethod (string, Type[], ParameterModifier[])
				// GetMethod (string, BindingFlags, Type[])
				// GetMethod (string, BindingFlags, Binder, Type[], ParameterModifier[])
				// GetMethod (string, BindingFlags, Binder, CallingConventions, Type[], ParameterModifier[])
				// GetMethod (string, int, Type[])
				// GetMethod (string, int, Type[], ParameterModifier[]?)
				// GetMethod (string, int, BindingFlags, Binder?, Type[], ParameterModifier[]?)
				// GetMethod (string, int, BindingFlags, Binder?, CallingConventions, Type[], ParameterModifier[]?)
				//
				case IntrinsicId.Type_GetMethod: {
						reflectionContext.AnalyzingPattern ();

						BindingFlags? bindingFlags;
						if (calledMethod.Parameters.Count > 1 && calledMethod.Parameters[1].ParameterType.Name == "BindingFlags")
							bindingFlags = GetBindingFlagsFromValue (methodParams[2]);
						else if (calledMethod.Parameters.Count > 2 && calledMethod.Parameters[2].ParameterType.Name == "BindingFlags")
							bindingFlags = GetBindingFlagsFromValue (methodParams[3]);
						else
							// Assume a default value for BindingFlags for methods that don't use BindingFlags as a parameter
							bindingFlags = BindingFlags.Instance | BindingFlags.Static | BindingFlags.Public;
						var requiredMemberTypes = GetDynamicallyAccessedMemberTypesFromBindingFlagsForMethods (bindingFlags);
						foreach (var value in methodParams[0].UniqueValues ()) {
							if (value is SystemTypeValue systemTypeValue) {
								foreach (var stringParam in methodParams[1].UniqueValues ()) {
									if (stringParam is KnownStringValue stringValue) {
										if (BindingFlagsAreUnsupported (bindingFlags)) {
											RequireDynamicallyAccessedMembers (ref reflectionContext, DynamicallyAccessedMemberTypes.PublicMethods | DynamicallyAccessedMemberTypes.NonPublicMethods, value, calledMethodDefinition);
										} else {
											ProcessGetMethodByName (ref reflectionContext, systemTypeValue.TypeRepresented, stringValue.Contents, bindingFlags, ref methodReturnValue);
										}

										reflectionContext.RecordHandledPattern ();
									} else {
										// Otherwise fall back to the bitfield requirements
										RequireDynamicallyAccessedMembers (ref reflectionContext, requiredMemberTypes, value, calledMethodDefinition);
									}
								}
							} else {
								// Otherwise fall back to the bitfield requirements
								RequireDynamicallyAccessedMembers (ref reflectionContext, requiredMemberTypes, value, calledMethodDefinition);
							}
						}
					}
					break;

				//
				// GetNestedType (string)
				// GetNestedType (string, BindingFlags)
				//
				case IntrinsicId.Type_GetNestedType: {
						reflectionContext.AnalyzingPattern ();

						BindingFlags? bindingFlags;
						if (calledMethod.Parameters.Count > 1 && calledMethod.Parameters[1].ParameterType.Name == "BindingFlags")
							bindingFlags = GetBindingFlagsFromValue (methodParams[2]);
						else
							// Assume a default value for BindingFlags for methods that don't use BindingFlags as a parameter
							bindingFlags = BindingFlags.Instance | BindingFlags.Static | BindingFlags.Public;

						var requiredMemberTypes = GetDynamicallyAccessedMemberTypesFromBindingFlagsForNestedTypes (bindingFlags);
						bool everyParentTypeHasAll = true;
						foreach (var value in methodParams[0].UniqueValues ()) {
							if (value is SystemTypeValue systemTypeValue) {
								foreach (var stringParam in methodParams[1].UniqueValues ()) {
									if (stringParam is KnownStringValue stringValue) {
										if (BindingFlagsAreUnsupported (bindingFlags))
											// We have chosen not to populate the methodReturnValue for now
											RequireDynamicallyAccessedMembers (ref reflectionContext, DynamicallyAccessedMemberTypes.PublicNestedTypes | DynamicallyAccessedMemberTypes.NonPublicNestedTypes, value, calledMethodDefinition);
										else {
											TypeDefinition[] matchingNestedTypes = MarkNestedTypesOnType (ref reflectionContext, systemTypeValue.TypeRepresented, m => m.Name == stringValue.Contents, bindingFlags);

											if (matchingNestedTypes != null) {
												for (int i = 0; i < matchingNestedTypes.Length; i++)
													methodReturnValue = MergePointValue.MergeValues (methodReturnValue, new SystemTypeValue (matchingNestedTypes[i]));
											}
										}
										reflectionContext.RecordHandledPattern ();
									} else {
										// Otherwise fall back to the bitfield requirements
										RequireDynamicallyAccessedMembers (ref reflectionContext, requiredMemberTypes, value, calledMethodDefinition);
									}
								}
							} else {
								// Otherwise fall back to the bitfield requirements
								RequireDynamicallyAccessedMembers (ref reflectionContext, requiredMemberTypes, value, calledMethodDefinition);
							}

							if (value is LeafValueWithDynamicallyAccessedMemberNode leafValueWithDynamicallyAccessedMember) {
								if (leafValueWithDynamicallyAccessedMember.DynamicallyAccessedMemberTypes != DynamicallyAccessedMemberTypes.All)
									everyParentTypeHasAll = false;
							} else if (!(value is NullValue || value is SystemTypeValue)) {
								// Known Type values are always OK - either they're fully resolved above and thus the return value
								// is set to the known resolved type, or if they're not resolved, they won't exist at runtime
								// and will cause exceptions - and thus don't introduce new requirements on marking.
								// nulls are intentionally ignored as they will lead to exceptions at runtime
								// and thus don't introduce new requirements on marking.
								everyParentTypeHasAll = false;
							}
						}

						// If the parent type (all the possible values) has DynamicallyAccessedMemberTypes.All it means its nested types are also fully marked
						// (see MarkStep.MarkEntireType - it will recursively mark entire type on nested types). In that case we can annotate 
						// the returned type (the nested type) with DynamicallyAccessedMemberTypes.All as well.
						// Note it's OK to blindly overwrite any potential annotation on the return value from the method definition
						// since DynamicallyAccessedMemberTypes.All is a superset of any other annotation.
						if (everyParentTypeHasAll && methodReturnValue == null)
							methodReturnValue = CreateMethodReturnValue (calledMethodDefinition, DynamicallyAccessedMemberTypes.All);
					}
					break;

				//
				// AssemblyQualifiedName
				//
				case IntrinsicId.Type_get_AssemblyQualifiedName: {
						ValueNode? transformedResult = null;
						foreach (var value in methodParams[0].UniqueValues ()) {
							if (value is LeafValueWithDynamicallyAccessedMemberNode dynamicallyAccessedThing) {
								var annotatedString = new AnnotatedStringValue (dynamicallyAccessedThing.SourceContext, dynamicallyAccessedThing.DynamicallyAccessedMemberTypes);
								transformedResult = MergePointValue.MergeValues (transformedResult, annotatedString);
							} else {
								transformedResult = null;
								break;
							}
						}

						if (transformedResult != null) {
							methodReturnValue = transformedResult;
						}
					}
					break;

				//
				// UnderlyingSystemType
				//
				case IntrinsicId.Type_get_UnderlyingSystemType: {
						// This is identity for the purposes of the analysis.
						methodReturnValue = methodParams[0];
					}
					break;

				//
				// Type.BaseType
				//
				case IntrinsicId.Type_get_BaseType: {
						foreach (var value in methodParams[0].UniqueValues ()) {
							if (value is LeafValueWithDynamicallyAccessedMemberNode dynamicallyAccessedMemberNode) {
								DynamicallyAccessedMemberTypes propagatedMemberTypes = DynamicallyAccessedMemberTypes.None;
								if (dynamicallyAccessedMemberNode.DynamicallyAccessedMemberTypes == DynamicallyAccessedMemberTypes.All)
									propagatedMemberTypes = DynamicallyAccessedMemberTypes.All;
								else {
									// PublicConstructors are not propagated to base type

									if (dynamicallyAccessedMemberNode.DynamicallyAccessedMemberTypes.HasFlag (DynamicallyAccessedMemberTypes.PublicEvents))
										propagatedMemberTypes |= DynamicallyAccessedMemberTypes.PublicEvents;

									if (dynamicallyAccessedMemberNode.DynamicallyAccessedMemberTypes.HasFlag (DynamicallyAccessedMemberTypes.PublicFields))
										propagatedMemberTypes |= DynamicallyAccessedMemberTypes.PublicFields;

									if (dynamicallyAccessedMemberNode.DynamicallyAccessedMemberTypes.HasFlag (DynamicallyAccessedMemberTypes.PublicMethods))
										propagatedMemberTypes |= DynamicallyAccessedMemberTypes.PublicMethods;

									// PublicNestedTypes are not propagated to base type

									// PublicParameterlessConstructor is not propagated to base type

									if (dynamicallyAccessedMemberNode.DynamicallyAccessedMemberTypes.HasFlag (DynamicallyAccessedMemberTypes.PublicProperties))
										propagatedMemberTypes |= DynamicallyAccessedMemberTypes.PublicProperties;
								}

								methodReturnValue = MergePointValue.MergeValues (methodReturnValue, CreateMethodReturnValue (calledMethod, propagatedMemberTypes));
							} else if (value is SystemTypeValue systemTypeValue) {
								if (systemTypeValue.TypeRepresented.BaseType is TypeReference baseTypeRef && _context.TryResolve (baseTypeRef) is TypeDefinition baseTypeDefinition)
									methodReturnValue = MergePointValue.MergeValues (methodReturnValue, new SystemTypeValue (baseTypeDefinition));
								else
									methodReturnValue = MergePointValue.MergeValues (methodReturnValue, CreateMethodReturnValue (calledMethod));
							} else if (value == NullValue.Instance) {
								// Ignore nulls - null.BaseType will fail at runtime, but it has no effect on static analysis
								continue;
							} else {
								// Unknown input - propagate a return value without any annotation - we know it's a Type but we know nothing about it
								methodReturnValue = MergePointValue.MergeValues (methodReturnValue, CreateMethodReturnValue (calledMethod));
							}
						}
					}
					break;

				//
				// GetField (string)
				// GetField (string, BindingFlags)
				// GetEvent (string)
				// GetEvent (string, BindingFlags)
				// GetProperty (string)
				// GetProperty (string, BindingFlags)
				// GetProperty (string, Type)
				// GetProperty (string, Type[])
				// GetProperty (string, Type, Type[])
				// GetProperty (string, Type, Type[], ParameterModifier[])
				// GetProperty (string, BindingFlags, Binder, Type, Type[], ParameterModifier[])
				//
				case var fieldPropertyOrEvent when (fieldPropertyOrEvent == IntrinsicId.Type_GetField || fieldPropertyOrEvent == IntrinsicId.Type_GetProperty || fieldPropertyOrEvent == IntrinsicId.Type_GetEvent)
					&& calledMethod.DeclaringType.Namespace == "System"
					&& calledMethod.DeclaringType.Name == "Type"
					&& calledMethod.Parameters[0].ParameterType.FullName == "System.String"
					&& calledMethod.HasThis: {

						reflectionContext.AnalyzingPattern ();
						BindingFlags? bindingFlags;
						if (calledMethod.Parameters.Count > 1 && calledMethod.Parameters[1].ParameterType.Name == "BindingFlags")
							bindingFlags = GetBindingFlagsFromValue (methodParams[2]);
						else
							// Assume a default value for BindingFlags for methods that don't use BindingFlags as a parameter
							bindingFlags = BindingFlags.Instance | BindingFlags.Static | BindingFlags.Public;

						DynamicallyAccessedMemberTypes memberTypes = fieldPropertyOrEvent switch {
							IntrinsicId.Type_GetEvent => GetDynamicallyAccessedMemberTypesFromBindingFlagsForEvents (bindingFlags),
							IntrinsicId.Type_GetField => GetDynamicallyAccessedMemberTypesFromBindingFlagsForFields (bindingFlags),
							IntrinsicId.Type_GetProperty => GetDynamicallyAccessedMemberTypesFromBindingFlagsForProperties (bindingFlags),
							_ => throw new ArgumentException ($"Reflection call '{calledMethod.GetDisplayName ()}' inside '{callingMethodDefinition.GetDisplayName ()}' is of unexpected member type."),
						};

						foreach (var value in methodParams[0].UniqueValues ()) {
							if (value is SystemTypeValue systemTypeValue) {
								foreach (var stringParam in methodParams[1].UniqueValues ()) {
									if (stringParam is KnownStringValue stringValue) {
										switch (fieldPropertyOrEvent) {
										case IntrinsicId.Type_GetEvent:
											if (BindingFlagsAreUnsupported (bindingFlags))
												RequireDynamicallyAccessedMembers (ref reflectionContext, DynamicallyAccessedMemberTypes.PublicEvents | DynamicallyAccessedMemberTypes.NonPublicEvents, value, calledMethodDefinition);
											else
												MarkEventsOnTypeHierarchy (ref reflectionContext, systemTypeValue.TypeRepresented, filter: e => e.Name == stringValue.Contents, bindingFlags);
											break;
										case IntrinsicId.Type_GetField:
											if (BindingFlagsAreUnsupported (bindingFlags))
												RequireDynamicallyAccessedMembers (ref reflectionContext, DynamicallyAccessedMemberTypes.PublicFields | DynamicallyAccessedMemberTypes.NonPublicFields, value, calledMethodDefinition);
											else
												MarkFieldsOnTypeHierarchy (ref reflectionContext, systemTypeValue.TypeRepresented, filter: f => f.Name == stringValue.Contents, bindingFlags);
											break;
										case IntrinsicId.Type_GetProperty:
											if (BindingFlagsAreUnsupported (bindingFlags))
												RequireDynamicallyAccessedMembers (ref reflectionContext, DynamicallyAccessedMemberTypes.PublicProperties | DynamicallyAccessedMemberTypes.NonPublicProperties, value, calledMethodDefinition);
											else
												MarkPropertiesOnTypeHierarchy (ref reflectionContext, systemTypeValue.TypeRepresented, filter: p => p.Name == stringValue.Contents, bindingFlags);
											break;
										default:
											Debug.Fail ("Unreachable.");
											break;
										}
										reflectionContext.RecordHandledPattern ();
									} else {
										RequireDynamicallyAccessedMembers (ref reflectionContext, memberTypes, value, calledMethodDefinition);
									}
								}
							} else {
								RequireDynamicallyAccessedMembers (ref reflectionContext, memberTypes, value, calledMethodDefinition);
							}
						}
					}
					break;

				//
				// GetConstructors (BindingFlags)
				// GetMethods (BindingFlags)
				// GetFields (BindingFlags)
				// GetEvents (BindingFlags)
				// GetProperties (BindingFlags)
				// GetNestedTypes (BindingFlags)
				// GetMembers (BindingFlags)
				//
				case var callType when (callType == IntrinsicId.Type_GetConstructors || callType == IntrinsicId.Type_GetMethods || callType == IntrinsicId.Type_GetFields ||
					callType == IntrinsicId.Type_GetProperties || callType == IntrinsicId.Type_GetEvents || callType == IntrinsicId.Type_GetNestedTypes || callType == IntrinsicId.Type_GetMembers)
					&& calledMethod.DeclaringType.Namespace == "System"
					&& calledMethod.DeclaringType.Name == "Type"
					&& calledMethod.Parameters[0].ParameterType.FullName == "System.Reflection.BindingFlags"
					&& calledMethod.HasThis: {

						reflectionContext.AnalyzingPattern ();
						BindingFlags? bindingFlags;
						bindingFlags = GetBindingFlagsFromValue (methodParams[1]);
						DynamicallyAccessedMemberTypes memberTypes = DynamicallyAccessedMemberTypes.None;
						if (BindingFlagsAreUnsupported (bindingFlags)) {
							memberTypes = callType switch {
								IntrinsicId.Type_GetConstructors => DynamicallyAccessedMemberTypes.PublicConstructors | DynamicallyAccessedMemberTypes.NonPublicConstructors,
								IntrinsicId.Type_GetMethods => DynamicallyAccessedMemberTypes.PublicMethods | DynamicallyAccessedMemberTypes.NonPublicMethods,
								IntrinsicId.Type_GetEvents => DynamicallyAccessedMemberTypes.PublicEvents | DynamicallyAccessedMemberTypes.NonPublicEvents,
								IntrinsicId.Type_GetFields => DynamicallyAccessedMemberTypes.PublicFields | DynamicallyAccessedMemberTypes.NonPublicFields,
								IntrinsicId.Type_GetProperties => DynamicallyAccessedMemberTypes.PublicProperties | DynamicallyAccessedMemberTypes.NonPublicProperties,
								IntrinsicId.Type_GetNestedTypes => DynamicallyAccessedMemberTypes.PublicNestedTypes | DynamicallyAccessedMemberTypes.NonPublicNestedTypes,
								IntrinsicId.Type_GetMembers => DynamicallyAccessedMemberTypes.PublicConstructors | DynamicallyAccessedMemberTypes.NonPublicConstructors |
									DynamicallyAccessedMemberTypes.PublicEvents | DynamicallyAccessedMemberTypes.NonPublicEvents |
									DynamicallyAccessedMemberTypes.PublicFields | DynamicallyAccessedMemberTypes.NonPublicFields |
									DynamicallyAccessedMemberTypes.PublicMethods | DynamicallyAccessedMemberTypes.NonPublicMethods |
									DynamicallyAccessedMemberTypes.PublicProperties | DynamicallyAccessedMemberTypes.NonPublicProperties |
									DynamicallyAccessedMemberTypes.PublicNestedTypes | DynamicallyAccessedMemberTypes.NonPublicNestedTypes,
								_ => throw new ArgumentException ($"Reflection call '{calledMethod.GetDisplayName ()}' inside '{callingMethodDefinition.GetDisplayName ()}' is of unexpected member type."),
							};
						} else {
							memberTypes = callType switch {
								IntrinsicId.Type_GetConstructors => GetDynamicallyAccessedMemberTypesFromBindingFlagsForConstructors (bindingFlags),
								IntrinsicId.Type_GetMethods => GetDynamicallyAccessedMemberTypesFromBindingFlagsForMethods (bindingFlags),
								IntrinsicId.Type_GetEvents => GetDynamicallyAccessedMemberTypesFromBindingFlagsForEvents (bindingFlags),
								IntrinsicId.Type_GetFields => GetDynamicallyAccessedMemberTypesFromBindingFlagsForFields (bindingFlags),
								IntrinsicId.Type_GetProperties => GetDynamicallyAccessedMemberTypesFromBindingFlagsForProperties (bindingFlags),
								IntrinsicId.Type_GetNestedTypes => GetDynamicallyAccessedMemberTypesFromBindingFlagsForNestedTypes (bindingFlags),
								IntrinsicId.Type_GetMembers => GetDynamicallyAccessedMemberTypesFromBindingFlagsForMembers (bindingFlags),
								_ => throw new ArgumentException ($"Reflection call '{calledMethod.GetDisplayName ()}' inside '{callingMethodDefinition.GetDisplayName ()}' is of unexpected member type."),
							};
						}

						foreach (var value in methodParams[0].UniqueValues ()) {
							RequireDynamicallyAccessedMembers (ref reflectionContext, memberTypes, value, calledMethodDefinition);
						}
					}
					break;


				//
				// GetMember (String)
				// GetMember (String, BindingFlags)
				// GetMember (String, MemberTypes, BindingFlags)
				//
				case IntrinsicId.Type_GetMember: {
						reflectionContext.AnalyzingPattern ();
						var parameters = calledMethod.Parameters;
						BindingFlags? bindingFlags;
						if (parameters.Count == 1) {
							// Assume a default value for BindingFlags for methods that don't use BindingFlags as a parameter
							bindingFlags = BindingFlags.Public | BindingFlags.Instance;
						} else if (parameters.Count == 2 && calledMethod.Parameters[1].ParameterType.Name == "BindingFlags")
							bindingFlags = GetBindingFlagsFromValue (methodParams[2]);
						else if (parameters.Count == 3 && calledMethod.Parameters[2].ParameterType.Name == "BindingFlags") {
							bindingFlags = GetBindingFlagsFromValue (methodParams[3]);
						} else // Non recognized intrinsic
							throw new ArgumentException ($"Reflection call '{calledMethod.GetDisplayName ()}' inside '{callingMethodDefinition.GetDisplayName ()}' is an unexpected intrinsic.");

						DynamicallyAccessedMemberTypes requiredMemberTypes = DynamicallyAccessedMemberTypes.None;
						if (BindingFlagsAreUnsupported (bindingFlags)) {
							requiredMemberTypes = DynamicallyAccessedMemberTypes.PublicConstructors | DynamicallyAccessedMemberTypes.NonPublicConstructors |
								DynamicallyAccessedMemberTypes.PublicEvents | DynamicallyAccessedMemberTypes.NonPublicEvents |
								DynamicallyAccessedMemberTypes.PublicFields | DynamicallyAccessedMemberTypes.NonPublicFields |
								DynamicallyAccessedMemberTypes.PublicMethods | DynamicallyAccessedMemberTypes.NonPublicMethods |
								DynamicallyAccessedMemberTypes.PublicProperties | DynamicallyAccessedMemberTypes.NonPublicProperties |
								DynamicallyAccessedMemberTypes.PublicNestedTypes | DynamicallyAccessedMemberTypes.NonPublicNestedTypes;
						} else {
							requiredMemberTypes = GetDynamicallyAccessedMemberTypesFromBindingFlagsForMembers (bindingFlags);
						}
						// Go over all types we've seen
						foreach (var value in methodParams[0].UniqueValues ()) {
							// Mark based on bitfield requirements
							RequireDynamicallyAccessedMembers (ref reflectionContext, requiredMemberTypes, value, calledMethodDefinition);
						}
					}
					break;

				//
				// GetInterface (String)
				// GetInterface (String, bool)
				//
				case IntrinsicId.Type_GetInterface: {
						reflectionContext.AnalyzingPattern ();

						foreach (var value in methodParams[0].UniqueValues ()) {
							// For now no support for marking a single interface by name. We would have to correctly support
							// mangled names for generics to do that correctly. Simply mark all interfaces on the type for now.

							// Require Interfaces annotation
							RequireDynamicallyAccessedMembers (ref reflectionContext, DynamicallyAccessedMemberTypesOverlay.Interfaces, value, calledMethodDefinition);

							// Interfaces is transitive, so the return values will always have at least Interfaces annotation
							DynamicallyAccessedMemberTypes returnMemberTypes = DynamicallyAccessedMemberTypesOverlay.Interfaces;

							// Propagate All annotation across the call - All is a superset of Interfaces
							if (value is LeafValueWithDynamicallyAccessedMemberNode annotatedNode
								&& annotatedNode.DynamicallyAccessedMemberTypes == DynamicallyAccessedMemberTypes.All)
								returnMemberTypes = DynamicallyAccessedMemberTypes.All;

							methodReturnValue = MergePointValue.MergeValues (methodReturnValue, CreateMethodReturnValue (calledMethod, returnMemberTypes));
						}
					}
					break;

				//
				// System.Activator
				// 
				// static CreateInstance (System.Type type)
				// static CreateInstance (System.Type type, bool nonPublic)
				// static CreateInstance (System.Type type, params object?[]? args)
				// static CreateInstance (System.Type type, object?[]? args, object?[]? activationAttributes)
				// static CreateInstance (System.Type type, System.Reflection.BindingFlags bindingAttr, System.Reflection.Binder? binder, object?[]? args, System.Globalization.CultureInfo? culture)
				// static CreateInstance (System.Type type, System.Reflection.BindingFlags bindingAttr, System.Reflection.Binder? binder, object?[]? args, System.Globalization.CultureInfo? culture, object?[]? activationAttributes) { throw null; }
				//
				case IntrinsicId.Activator_CreateInstance_Type: {
						var parameters = calledMethod.Parameters;

						reflectionContext.AnalyzingPattern ();

						int? ctorParameterCount = null;
						BindingFlags bindingFlags = BindingFlags.Instance;
						if (parameters.Count > 1) {
							if (parameters[1].ParameterType.MetadataType == MetadataType.Boolean) {
								// The overload that takes a "nonPublic" bool
								bool nonPublic = true;
								if (methodParams[1] is ConstIntValue constInt) {
									nonPublic = constInt.Value != 0;
								}

								if (nonPublic)
									bindingFlags |= BindingFlags.NonPublic | BindingFlags.Public;
								else
									bindingFlags |= BindingFlags.Public;
								ctorParameterCount = 0;
							} else {
								// Overload that has the parameters as the second or fourth argument
								int argsParam = parameters.Count == 2 || parameters.Count == 3 ? 1 : 3;

								if (methodParams.Count > argsParam) {
									if (methodParams[argsParam] is ArrayValue arrayValue &&
										arrayValue.Size.AsConstInt () != null)
										ctorParameterCount = arrayValue.Size.AsConstInt ();
									else if (methodParams[argsParam] is NullValue)
										ctorParameterCount = 0;
								}

								if (parameters.Count > 3) {
									if (methodParams[1].AsConstInt () is int constInt)
										bindingFlags |= (BindingFlags) constInt;
									else
										bindingFlags |= BindingFlags.NonPublic | BindingFlags.Public;
								} else {
									bindingFlags |= BindingFlags.Public;
								}
							}
						} else {
							// The overload with a single System.Type argument
							ctorParameterCount = 0;
							bindingFlags |= BindingFlags.Public;
						}

						// Go over all types we've seen
						foreach (var value in methodParams[0].UniqueValues ()) {
							if (value is SystemTypeValue systemTypeValue) {
								// Special case known type values as we can do better by applying exact binding flags and parameter count.
								MarkConstructorsOnType (ref reflectionContext, systemTypeValue.TypeRepresented,
									ctorParameterCount == null ? null : m => m.Parameters.Count == ctorParameterCount, bindingFlags);
								reflectionContext.RecordHandledPattern ();
							} else {
								// Otherwise fall back to the bitfield requirements
								var requiredMemberTypes = GetDynamicallyAccessedMemberTypesFromBindingFlagsForConstructors (bindingFlags);

								// Special case the public parameterless constructor if we know that there are 0 args passed in
								if (ctorParameterCount == 0 && requiredMemberTypes.HasFlag (DynamicallyAccessedMemberTypes.PublicConstructors)) {
									requiredMemberTypes &= ~DynamicallyAccessedMemberTypes.PublicConstructors;
									requiredMemberTypes |= DynamicallyAccessedMemberTypes.PublicParameterlessConstructor;
								}

								RequireDynamicallyAccessedMembers (ref reflectionContext, requiredMemberTypes, value, calledMethod.Parameters[0]);
							}
						}
					}
					break;

				//
				// System.Activator
				// 
				// static CreateInstance (string assemblyName, string typeName)
				// static CreateInstance (string assemblyName, string typeName, bool ignoreCase, System.Reflection.BindingFlags bindingAttr, System.Reflection.Binder? binder, object?[]? args, System.Globalization.CultureInfo? culture, object?[]? activationAttributes)
				// static CreateInstance (string assemblyName, string typeName, object?[]? activationAttributes)
				//
				case IntrinsicId.Activator_CreateInstance_AssemblyName_TypeName:
					ProcessCreateInstanceByName (ref reflectionContext, calledMethodDefinition, methodParams);
					break;

				//
				// System.Activator
				// 
				// static CreateInstanceFrom (string assemblyFile, string typeName)
				// static CreateInstanceFrom (string assemblyFile, string typeName, bool ignoreCase, System.Reflection.BindingFlags bindingAttr, System.Reflection.Binder? binder, object? []? args, System.Globalization.CultureInfo? culture, object? []? activationAttributes)
				// static CreateInstanceFrom (string assemblyFile, string typeName, object? []? activationAttributes)
				//
				case IntrinsicId.Activator_CreateInstanceFrom:
					ProcessCreateInstanceByName (ref reflectionContext, calledMethodDefinition, methodParams);
					break;

				//
				// System.Activator
				// 
				// static T CreateInstance<T> ()
				//
				// Note: If the when condition returns false it would be an overload which we don't recognize, so just fall through to the default case
				case IntrinsicId.Activator_CreateInstanceOfT when
					calledMethod is GenericInstanceMethod genericCalledMethod && genericCalledMethod.GenericArguments.Count == 1: {
						reflectionContext.AnalyzingPattern ();

						if (genericCalledMethod.GenericArguments[0] is GenericParameter genericParameter &&
							genericParameter.HasDefaultConstructorConstraint) {
							// This is safe, the linker would have marked the default .ctor already
							reflectionContext.RecordHandledPattern ();
							break;
						}

						RequireDynamicallyAccessedMembers (
							ref reflectionContext,
							DynamicallyAccessedMemberTypes.PublicParameterlessConstructor,
							GetTypeValueNodeFromGenericArgument (genericCalledMethod.GenericArguments[0]),
							calledMethodDefinition.GenericParameters[0]);
					}
					break;

				//
				// System.AppDomain
				//
				// CreateInstance (string assemblyName, string typeName)
				// CreateInstance (string assemblyName, string typeName, bool ignoreCase, System.Reflection.BindingFlags bindingAttr, System.Reflection.Binder? binder, object? []? args, System.Globalization.CultureInfo? culture, object? []? activationAttributes)
				// CreateInstance (string assemblyName, string typeName, object? []? activationAttributes)
				//
				// CreateInstanceAndUnwrap (string assemblyName, string typeName)
				// CreateInstanceAndUnwrap (string assemblyName, string typeName, bool ignoreCase, System.Reflection.BindingFlags bindingAttr, System.Reflection.Binder? binder, object? []? args, System.Globalization.CultureInfo? culture, object? []? activationAttributes)
				// CreateInstanceAndUnwrap (string assemblyName, string typeName, object? []? activationAttributes)
				//
				// CreateInstanceFrom (string assemblyFile, string typeName)
				// CreateInstanceFrom (string assemblyFile, string typeName, bool ignoreCase, System.Reflection.BindingFlags bindingAttr, System.Reflection.Binder? binder, object? []? args, System.Globalization.CultureInfo? culture, object? []? activationAttributes)
				// CreateInstanceFrom (string assemblyFile, string typeName, object? []? activationAttributes)
				//
				// CreateInstanceFromAndUnwrap (string assemblyFile, string typeName)
				// CreateInstanceFromAndUnwrap (string assemblyFile, string typeName, bool ignoreCase, System.Reflection.BindingFlags bindingAttr, System.Reflection.Binder? binder, object? []? args, System.Globalization.CultureInfo? culture, object? []? activationAttributes)
				// CreateInstanceFromAndUnwrap (string assemblyFile, string typeName, object? []? activationAttributes)
				//
				case var appDomainCreateInstance when appDomainCreateInstance == IntrinsicId.AppDomain_CreateInstance
						|| appDomainCreateInstance == IntrinsicId.AppDomain_CreateInstanceAndUnwrap
						|| appDomainCreateInstance == IntrinsicId.AppDomain_CreateInstanceFrom
						|| appDomainCreateInstance == IntrinsicId.AppDomain_CreateInstanceFromAndUnwrap:
					ProcessCreateInstanceByName (ref reflectionContext, calledMethodDefinition, methodParams);
					break;

				//
				// System.Reflection.Assembly
				//
				// CreateInstance (string typeName)
				// CreateInstance (string typeName, bool ignoreCase)
				// CreateInstance (string typeName, bool ignoreCase, BindingFlags bindingAttr, Binder? binder, object []? args, CultureInfo? culture, object []? activationAttributes)
				//
				case IntrinsicId.Assembly_CreateInstance:
					// For now always fail since we don't track assemblies (dotnet/linker/issues/1947)
					reflectionContext.AnalyzingPattern ();
					reflectionContext.RecordUnrecognizedPattern (2058, $"Parameters passed to method '{calledMethodDefinition.GetDisplayName ()}' cannot be analyzed. Consider using methods 'System.Type.GetType' and `System.Activator.CreateInstance` instead.");
					break;

				//
				// System.Runtime.CompilerServices.RuntimeHelpers
				//
				// RunClassConstructor (RuntimeTypeHandle type)
				//
				case IntrinsicId.RuntimeHelpers_RunClassConstructor: {
						reflectionContext.AnalyzingPattern ();
						foreach (var typeHandleValue in methodParams[0].UniqueValues ()) {
							if (typeHandleValue is RuntimeTypeHandleValue runtimeTypeHandleValue) {
								_markStep.MarkStaticConstructorVisibleToReflection (runtimeTypeHandleValue.TypeRepresented, new DependencyInfo (DependencyKind.AccessedViaReflection, reflectionContext.Source));
								reflectionContext.RecordHandledPattern ();
							} else if (typeHandleValue == NullValue.Instance)
								reflectionContext.RecordHandledPattern ();
							else {
								reflectionContext.RecordUnrecognizedPattern (2059, $"Unrecognized value passed to the parameter 'type' of method '{calledMethodDefinition.GetDisplayName ()}'. It's not possible to guarantee the availability of the target static constructor.");
							}
						}
					}
					break;

				//
				// System.Reflection.MethodInfo
				//
				// MakeGenericMethod (Type[] typeArguments)
				//
				case IntrinsicId.MethodInfo_MakeGenericMethod: {
						reflectionContext.AnalyzingPattern ();

						foreach (var methodValue in methodParams[0].UniqueValues ()) {
							if (methodValue is SystemReflectionMethodBaseValue methodBaseValue) {
								ValidateGenericMethodInstantiation (ref reflectionContext, methodBaseValue.MethodRepresented, methodParams[1], calledMethod);
							} else if (methodValue == NullValue.Instance) {
								reflectionContext.RecordHandledPattern ();
							} else {
								// We don't know what method the `MakeGenericMethod` was called on, so we have to assume
								// that the method may have requirements which we can't fullfil -> warn.
								reflectionContext.RecordUnrecognizedPattern ((int) DiagnosticId.MakeGenericMethod,
									new DiagnosticString (DiagnosticId.MakeGenericMethod).GetMessage (DiagnosticUtilities.GetMethodSignatureDisplayName (calledMethod)));
							}
						}

						// MakeGenericMethod doesn't change the identity of the MethodBase we're tracking so propagate to the return value
						methodReturnValue = methodParams[0];
					}
					break;

				default:

					if (calledMethodDefinition.IsPInvokeImpl) {
						// Is the PInvoke dangerous?
						bool comDangerousMethod = IsComInterop (calledMethodDefinition.MethodReturnType, calledMethodDefinition.ReturnType);
						foreach (ParameterDefinition pd in calledMethodDefinition.Parameters) {
							comDangerousMethod |= IsComInterop (pd, pd.ParameterType);
						}

						if (comDangerousMethod) {
							reflectionContext.AnalyzingPattern ();
							reflectionContext.RecordUnrecognizedPattern (2050, $"P/invoke method '{calledMethodDefinition.GetDisplayName ()}' declares a parameter with COM marshalling. Correctness of COM interop cannot be guaranteed after trimming. Interfaces and interface members might be removed.");
						}
					}

					if (requiresDataFlowAnalysis) {
						reflectionContext.AnalyzingPattern ();
						for (int parameterIndex = 0; parameterIndex < methodParams.Count; parameterIndex++) {
							var requiredMemberTypes = _context.Annotations.FlowAnnotations.GetParameterAnnotation (calledMethodDefinition, parameterIndex);
							if (requiredMemberTypes != 0) {
								IMetadataTokenProvider targetContext;
								if (calledMethodDefinition.HasImplicitThis ()) {
									if (parameterIndex == 0)
										targetContext = calledMethodDefinition;
									else
										targetContext = calledMethodDefinition.Parameters[parameterIndex - 1];
								} else {
									targetContext = calledMethodDefinition.Parameters[parameterIndex];
								}

								RequireDynamicallyAccessedMembers (ref reflectionContext, requiredMemberTypes, methodParams[parameterIndex], targetContext);
							}
						}

						reflectionContext.RecordHandledPattern ();
					}

					_markStep.CheckAndReportRequiresUnreferencedCode (calledMethodDefinition);

					// To get good reporting of errors we need to track the origin of the value for all method calls
					// but except Newobj as those are special.
					if (GetReturnTypeWithoutModifiers (calledMethodDefinition.ReturnType).MetadataType != MetadataType.Void) {
						methodReturnValue = CreateMethodReturnValue (calledMethodDefinition, returnValueDynamicallyAccessedMemberTypes);

						return true;
					}

					return false;
				}
			} finally {
				reflectionContext.Dispose ();
			}

			// If we get here, we handled this as an intrinsic.  As a convenience, if the code above
			// didn't set the return value (and the method has a return value), we will set it to be an
			// unknown value with the return type of the method.
			if (methodReturnValue == null) {
				if (GetReturnTypeWithoutModifiers (calledMethod.ReturnType).MetadataType != MetadataType.Void) {
					methodReturnValue = CreateMethodReturnValue (calledMethodDefinition, returnValueDynamicallyAccessedMemberTypes);
				}
			}

			// Validate that the return value has the correct annotations as per the method return value annotations
			if (returnValueDynamicallyAccessedMemberTypes != 0) {
				foreach (var uniqueValue in methodReturnValue.UniqueValues ()) {
					if (uniqueValue is LeafValueWithDynamicallyAccessedMemberNode methodReturnValueWithMemberTypes) {
						if (!methodReturnValueWithMemberTypes.DynamicallyAccessedMemberTypes.HasFlag (returnValueDynamicallyAccessedMemberTypes))
							throw new InvalidOperationException ($"Internal linker error: processing of call from {callingMethodDefinition.GetDisplayName ()} to {calledMethod.GetDisplayName ()} returned value which is not correctly annotated with the expected dynamic member access kinds.");
					} else if (uniqueValue is SystemTypeValue) {
						// SystemTypeValue can fullfill any requirement, so it's always valid
						// The requirements will be applied at the point where it's consumed (passed as a method parameter, set as field value, returned from the method)
					} else {
						throw new InvalidOperationException ($"Internal linker error: processing of call from {callingMethodDefinition.GetDisplayName ()} to {calledMethod.GetDisplayName ()} returned value which is not correctly annotated with the expected dynamic member access kinds.");
					}
				}
			}

			return true;
		}

		bool IsComInterop (IMarshalInfoProvider marshalInfoProvider, TypeReference parameterType)
		{
			// This is best effort. One can likely find ways how to get COM without triggering these alarms.
			// AsAny marshalling of a struct with an object-typed field would be one, for example.

			// This logic roughly corresponds to MarshalInfo::MarshalInfo in CoreCLR,
			// not trying to handle invalid cases and distinctions that are not interesting wrt
			// "is this COM?" question.

			NativeType nativeType = NativeType.None;
			if (marshalInfoProvider.HasMarshalInfo) {
				nativeType = marshalInfoProvider.MarshalInfo.NativeType;
			}

			if (nativeType == NativeType.IUnknown || nativeType == NativeType.IDispatch || nativeType == NativeType.IntF) {
				// This is COM by definition
				return true;
			}

			if (nativeType == NativeType.None) {
				// Resolve will look at the element type
				var parameterTypeDef = _context.TryResolve (parameterType);

				if (parameterTypeDef != null) {
					if (parameterTypeDef.IsTypeOf ("System", "Array")) {
						// System.Array marshals as IUnknown by default
						return true;
					} else if (parameterTypeDef.IsTypeOf ("System", "String") ||
						parameterTypeDef.IsTypeOf ("System.Text", "StringBuilder")) {
						// String and StringBuilder are special cased by interop
						return false;
					}

					if (parameterTypeDef.IsValueType) {
						// Value types don't marshal as COM
						return false;
					} else if (parameterTypeDef.IsInterface) {
						// Interface types marshal as COM by default
						return true;
					} else if (parameterTypeDef.IsMulticastDelegate ()) {
						// Delegates are special cased by interop
						return false;
					} else if (parameterTypeDef.IsSubclassOf ("System.Runtime.InteropServices", "CriticalHandle", _context)) {
						// Subclasses of CriticalHandle are special cased by interop
						return false;
					} else if (parameterTypeDef.IsSubclassOf ("System.Runtime.InteropServices", "SafeHandle", _context)) {
						// Subclasses of SafeHandle are special cased by interop
						return false;
					} else if (!parameterTypeDef.IsSequentialLayout && !parameterTypeDef.IsExplicitLayout) {
						// Rest of classes that don't have layout marshal as COM
						return true;
					}
				}
			}

			return false;
		}

		bool AnalyzeGenericInstantiationTypeArray (ValueNode? arrayParam, ref ReflectionPatternContext reflectionContext, MethodReference calledMethod, IList<GenericParameter> genericParameters)
		{
			bool hasRequirements = false;
			foreach (var genericParameter in genericParameters) {
				if (_context.Annotations.FlowAnnotations.GetGenericParameterAnnotation (genericParameter) != DynamicallyAccessedMemberTypes.None) {
					hasRequirements = true;
					break;
				}
			}

			// If there are no requirements, then there's no point in warning
			if (!hasRequirements)
				return true;

			foreach (var typesValue in arrayParam.UniqueValues ()) {
				if (typesValue.Kind != ValueNodeKind.Array) {
					return false;
				}
				ArrayValue array = (ArrayValue) typesValue;
				int? size = array.Size.AsConstInt ();
				if (size == null || size != genericParameters.Count) {
					return false;
				}
				bool allIndicesKnown = true;
				for (int i = 0; i < size.Value; i++) {
					if (!array.IndexValues.TryGetValue (i, out ValueBasicBlockPair value) || value.Value is null or { Kind: ValueNodeKind.Unknown }) {
						allIndicesKnown = false;
						break;
					}
				}

				if (!allIndicesKnown) {
					return false;
				}

				for (int i = 0; i < size.Value; i++) {
					if (array.IndexValues.TryGetValue (i, out ValueBasicBlockPair value)) {
						RequireDynamicallyAccessedMembers (
							ref reflectionContext,
							_context.Annotations.FlowAnnotations.GetGenericParameterAnnotation (genericParameters[i]),
							value.Value,
							calledMethod.Resolve ());
					}
				}
			}
			return true;
		}

		void ProcessCreateInstanceByName (ref ReflectionPatternContext reflectionContext, MethodDefinition calledMethod, ValueNodeList methodParams)
		{
			reflectionContext.AnalyzingPattern ();

			BindingFlags bindingFlags = BindingFlags.Instance | BindingFlags.NonPublic | BindingFlags.Public;
			bool parameterlessConstructor = true;
			if (calledMethod.Parameters.Count == 8 && calledMethod.Parameters[2].ParameterType.MetadataType == MetadataType.Boolean) {
				parameterlessConstructor = false;
				bindingFlags = BindingFlags.Instance;
				if (methodParams[3].AsConstInt () is int bindingFlagsInt)
					bindingFlags |= (BindingFlags) bindingFlagsInt;
				else
					bindingFlags |= BindingFlags.Public | BindingFlags.NonPublic;
			}

			int methodParamsOffset = calledMethod.HasImplicitThis () ? 1 : 0;

			foreach (var assemblyNameValue in methodParams[methodParamsOffset].UniqueValues ()) {
				if (assemblyNameValue is KnownStringValue assemblyNameStringValue) {
					foreach (var typeNameValue in methodParams[methodParamsOffset + 1].UniqueValues ()) {
						if (typeNameValue is KnownStringValue typeNameStringValue) {
							var resolvedAssembly = _context.TryResolve (assemblyNameStringValue.Contents);
							if (resolvedAssembly == null) {
								reflectionContext.RecordUnrecognizedPattern (2061, $"The assembly name '{assemblyNameStringValue.Contents}' passed to method '{calledMethod.GetDisplayName ()}' references assembly which is not available.");
								continue;
							}

							var typeRef = _context.TypeNameResolver.ResolveTypeName (resolvedAssembly, typeNameStringValue.Contents);
							var resolvedType = _context.TryResolve (typeRef);
							if (resolvedType == null || typeRef is ArrayType) {
								// It's not wrong to have a reference to non-existing type - the code may well expect to get an exception in this case
								// Note that we did find the assembly, so it's not a linker config problem, it's either intentional, or wrong versions of assemblies
								// but linker can't know that. In case a user tries to create an array using System.Activator we should simply ignore it, the user
								// might expect an exception to be thrown.
								reflectionContext.RecordHandledPattern ();
								continue;
							}

							MarkConstructorsOnType (ref reflectionContext, resolvedType, parameterlessConstructor ? m => m.Parameters.Count == 0 : null, bindingFlags);
						} else {
							reflectionContext.RecordUnrecognizedPattern (2032, $"Unrecognized value passed to the parameter '{calledMethod.Parameters[1].Name}' of method '{calledMethod.GetDisplayName ()}'. It's not possible to guarantee the availability of the target type.");
						}
					}
				} else {
					reflectionContext.RecordUnrecognizedPattern (2032, $"Unrecognized value passed to the parameter '{calledMethod.Parameters[0].Name}' of method '{calledMethod.GetDisplayName ()}'. It's not possible to guarantee the availability of the target type.");
				}
			}
		}

		void ProcessGetMethodByName (
			ref ReflectionPatternContext reflectionContext,
			TypeDefinition typeDefinition,
			string methodName,
			BindingFlags? bindingFlags,
			ref ValueNode? methodReturnValue)
		{
			bool foundAny = false;
			foreach (var method in typeDefinition.GetMethodsOnTypeHierarchy (_context, m => m.Name == methodName, bindingFlags)) {
				MarkMethod (ref reflectionContext, method);
				methodReturnValue = MergePointValue.MergeValues (methodReturnValue, new SystemReflectionMethodBaseValue (method));
				foundAny = true;
			}

			// If there were no methods found the API will return null at runtime, so we should
			// track the null as a return value as well.
			// This also prevents warnings in such case, since if we don't set the return value it will be
			// "unknown" and consumers may warn.
			if (!foundAny)
				methodReturnValue = MergePointValue.MergeValues (methodReturnValue, NullValue.Instance);
		}

		public static DynamicallyAccessedMemberTypes GetMissingMemberTypes (DynamicallyAccessedMemberTypes requiredMemberTypes, DynamicallyAccessedMemberTypes availableMemberTypes)
		{
			if (availableMemberTypes.HasFlag (requiredMemberTypes))
				return DynamicallyAccessedMemberTypes.None;

			if (requiredMemberTypes == DynamicallyAccessedMemberTypes.All)
				return DynamicallyAccessedMemberTypes.All;

			var missingMemberTypes = requiredMemberTypes & ~availableMemberTypes;

			// PublicConstructors is a special case since its value is 3 - so PublicParameterlessConstructor (1) | _PublicConstructor_WithMoreThanOneParameter_ (2)
			// The above bit logic only works for value with single bit set.
			if (requiredMemberTypes.HasFlag (DynamicallyAccessedMemberTypes.PublicConstructors) &&
				!availableMemberTypes.HasFlag (DynamicallyAccessedMemberTypes.PublicConstructors))
				missingMemberTypes |= DynamicallyAccessedMemberTypes.PublicConstructors;

			return missingMemberTypes;
		}

<<<<<<< HEAD
		void RequireDynamicallyAccessedMembers (ref ReflectionPatternContext reflectionContext, DynamicallyAccessedMemberTypes requiredMemberTypes, ValueNode value, IMetadataTokenProvider targetContext)
=======
		string GetMemberTypesString (DynamicallyAccessedMemberTypes memberTypes)
		{
			Debug.Assert (memberTypes != DynamicallyAccessedMemberTypes.None);

			if (memberTypes == DynamicallyAccessedMemberTypes.All)
				return $"'{nameof (DynamicallyAccessedMemberTypes)}.{nameof (DynamicallyAccessedMemberTypes.All)}'";

			var memberTypesList = AllDynamicallyAccessedMemberTypes
				.Where (damt => (memberTypes & damt) == damt && damt != DynamicallyAccessedMemberTypes.None)
				.ToList ();

			if (memberTypes.HasFlag (DynamicallyAccessedMemberTypes.PublicConstructors))
				memberTypesList.Remove (DynamicallyAccessedMemberTypes.PublicParameterlessConstructor);

			return string.Join (", ", memberTypesList.Select (mt => {
				string mtName = mt == DynamicallyAccessedMemberTypesOverlay.Interfaces
					? nameof (DynamicallyAccessedMemberTypesOverlay.Interfaces)
					: mt.ToString ();

				return $"'{nameof (DynamicallyAccessedMemberTypes)}.{mtName}'";
			}));
		}

		void RequireDynamicallyAccessedMembers (ref ReflectionPatternContext reflectionContext, DynamicallyAccessedMemberTypes requiredMemberTypes, ValueNode? value, IMetadataTokenProvider targetContext)
>>>>>>> 8220116f
		{
			foreach (var uniqueValue in value.UniqueValues ()) {
				if (requiredMemberTypes == DynamicallyAccessedMemberTypes.PublicParameterlessConstructor
					&& uniqueValue is SystemTypeForGenericParameterValue genericParam
					&& genericParam.GenericParameter.HasDefaultConstructorConstraint) {
					// We allow a new() constraint on a generic parameter to satisfy DynamicallyAccessedMemberTypes.PublicParameterlessConstructor
					reflectionContext.RecordHandledPattern ();
				} else if (uniqueValue is LeafValueWithDynamicallyAccessedMemberNode valueWithDynamicallyAccessedMember) {
					var availableMemberTypes = valueWithDynamicallyAccessedMember.DynamicallyAccessedMemberTypes;
					if (!Annotations.SourceHasRequiredAnnotations (availableMemberTypes, requiredMemberTypes, out var missingMemberTypes)) {
						DiagnosticId diagnosticId = GetDiagnosticId (valueWithDynamicallyAccessedMember.SourceContext, targetContext);
						var diagnosticArguments = GetDiagnosticArguments (valueWithDynamicallyAccessedMember.SourceContext, targetContext, missingMemberTypes);
						reflectionContext.RecordUnrecognizedPattern ((int) diagnosticId, new DiagnosticString (diagnosticId).GetMessage (diagnosticArguments));
					} else {
						reflectionContext.RecordHandledPattern ();
					}
				} else if (uniqueValue is SystemTypeValue systemTypeValue) {
					MarkTypeForDynamicallyAccessedMembers (ref reflectionContext, systemTypeValue.TypeRepresented, requiredMemberTypes, DependencyKind.DynamicallyAccessedMember);
				} else if (uniqueValue is KnownStringValue knownStringValue) {
					TypeReference typeRef = _context.TypeNameResolver.ResolveTypeName (knownStringValue.Contents, reflectionContext.Source, out AssemblyDefinition typeAssembly);
					TypeDefinition? foundType = ResolveToTypeDefinition (typeRef);
					if (foundType == null) {
						// Intentionally ignore - it's not wrong for code to call Type.GetType on non-existing name, the code might expect null/exception back.
						reflectionContext.RecordHandledPattern ();
					} else {
						MarkType (ref reflectionContext, typeRef);
						MarkTypeForDynamicallyAccessedMembers (ref reflectionContext, foundType, requiredMemberTypes, DependencyKind.DynamicallyAccessedMember);
						_context.MarkingHelpers.MarkMatchingExportedType (foundType, typeAssembly, new DependencyInfo (DependencyKind.DynamicallyAccessedMember, foundType));
					}
				} else if (uniqueValue == NullValue.Instance) {
					// Ignore - probably unreachable path as it would fail at runtime anyway.
				} else {
					switch (targetContext) {
					case ParameterDefinition parameterDefinition:
						reflectionContext.RecordUnrecognizedPattern (
							2062,
							$"Value passed to parameter '{DiagnosticUtilities.GetParameterNameForErrorMessage (parameterDefinition)}' of method '{DiagnosticUtilities.GetMethodSignatureDisplayName (parameterDefinition.Method)}' can not be statically determined and may not meet 'DynamicallyAccessedMembersAttribute' requirements.");
						break;
					case MethodReturnType methodReturnType:
						reflectionContext.RecordUnrecognizedPattern (
							2063,
							$"Value returned from method '{DiagnosticUtilities.GetMethodSignatureDisplayName (methodReturnType.Method)}' can not be statically determined and may not meet 'DynamicallyAccessedMembersAttribute' requirements.");
						break;
					case FieldDefinition fieldDefinition:
						reflectionContext.RecordUnrecognizedPattern (
							2064,
							$"Value assigned to {fieldDefinition.GetDisplayName ()} can not be statically determined and may not meet 'DynamicallyAccessedMembersAttribute' requirements.");
						break;
					case MethodDefinition methodDefinition:
						reflectionContext.RecordUnrecognizedPattern (
							2065,
							$"Value passed to implicit 'this' parameter of method '{methodDefinition.GetDisplayName ()}' can not be statically determined and may not meet 'DynamicallyAccessedMembersAttribute' requirements.");
						break;
					case GenericParameter genericParameter:
						// Unknown value to generic parameter - this is possible if the generic argument fails to resolve
						reflectionContext.RecordUnrecognizedPattern (
							2066,
							$"Type passed to generic parameter '{genericParameter.Name}' of '{DiagnosticUtilities.GetGenericParameterDeclaringMemberDisplayName (genericParameter)}' can not be statically determined and may not meet 'DynamicallyAccessedMembersAttribute' requirements.");
						break;
					default: throw new NotImplementedException ($"unsupported target context {targetContext.GetType ()}");
					};
				}
			}

			reflectionContext.RecordHandledPattern ();

			static DiagnosticId GetDiagnosticId (IMetadataTokenProvider source, IMetadataTokenProvider target)
				=> (source, target) switch {
					(ParameterDefinition, ParameterDefinition) => DiagnosticId.DynamicallyAccessedMembersMismatchParameterTargetsParameter,
					(ParameterDefinition, MethodReturnType) => DiagnosticId.DynamicallyAccessedMembersMismatchParameterTargetsMethodReturnType,
					(ParameterDefinition, FieldDefinition) => DiagnosticId.DynamicallyAccessedMembersMismatchParameterTargetsField,
					(ParameterDefinition, MethodDefinition) => DiagnosticId.DynamicallyAccessedMembersMismatchParameterTargetsThisParameter,
					(ParameterDefinition, GenericParameter) => DiagnosticId.DynamicallyAccessedMembersMismatchParameterTargetsGenericParameter,
					(MethodReturnType, ParameterDefinition) => DiagnosticId.DynamicallyAccessedMembersMismatchMethodReturnTypeTargetsParameter,
					(MethodReturnType, MethodReturnType) => DiagnosticId.DynamicallyAccessedMembersMismatchMethodReturnTypeTargetsMethodReturnType,
					(MethodReturnType, FieldDefinition) => DiagnosticId.DynamicallyAccessedMembersMismatchMethodReturnTypeTargetsField,
					(MethodReturnType, MethodDefinition) => DiagnosticId.DynamicallyAccessedMembersMismatchMethodReturnTypeTargetsThisParameter,
					(MethodReturnType, GenericParameter) => DiagnosticId.DynamicallyAccessedMembersMismatchMethodReturnTypeTargetsGenericParameter,
					(FieldDefinition, ParameterDefinition) => DiagnosticId.DynamicallyAccessedMembersMismatchFieldTargetsParameter,
					(FieldDefinition, MethodReturnType) => DiagnosticId.DynamicallyAccessedMembersMismatchFieldTargetsMethodReturnType,
					(FieldDefinition, FieldDefinition) => DiagnosticId.DynamicallyAccessedMembersMismatchFieldTargetsField,
					(FieldDefinition, MethodDefinition) => DiagnosticId.DynamicallyAccessedMembersMismatchFieldTargetsThisParameter,
					(FieldDefinition, GenericParameter) => DiagnosticId.DynamicallyAccessedMembersMismatchFieldTargetsGenericParameter,
					(MethodDefinition, ParameterDefinition) => DiagnosticId.DynamicallyAccessedMembersMismatchThisParameterTargetsParameter,
					(MethodDefinition, MethodReturnType) => DiagnosticId.DynamicallyAccessedMembersMismatchThisParameterTargetsMethodReturnType,
					(MethodDefinition, FieldDefinition) => DiagnosticId.DynamicallyAccessedMembersMismatchThisParameterTargetsField,
					(MethodDefinition, MethodDefinition) => DiagnosticId.DynamicallyAccessedMembersMismatchThisParameterTargetsThisParameter,
					(MethodDefinition, GenericParameter) => DiagnosticId.DynamicallyAccessedMembersMismatchThisParameterTargetsGenericParameter,
					(GenericParameter, ParameterDefinition) => DiagnosticId.DynamicallyAccessedMembersMismatchTypeArgumentTargetsParameter,
					(GenericParameter, MethodReturnType) => DiagnosticId.DynamicallyAccessedMembersMismatchTypeArgumentTargetsMethodReturnType,
					(GenericParameter, FieldDefinition) => DiagnosticId.DynamicallyAccessedMembersMismatchTypeArgumentTargetsField,
					(GenericParameter, MethodDefinition) => DiagnosticId.DynamicallyAccessedMembersMismatchTypeArgumentTargetsThisParameter,
					(GenericParameter, GenericParameter) => DiagnosticId.DynamicallyAccessedMembersMismatchTypeArgumentTargetsGenericParameter,
					_ => throw new NotImplementedException ($"Unsupported source context {source} or target context {target}.")
				};
		}

		static string[] GetDiagnosticArguments (IMetadataTokenProvider source, IMetadataTokenProvider target, string missingAnnotations)
		{
			var args = new List<string> ();
			args.AddRange (GetDiagnosticArguments (target));
			args.AddRange (GetDiagnosticArguments (source));
			args.Add (missingAnnotations);
			return args.ToArray ();
		}

		static IEnumerable<string> GetDiagnosticArguments (IMetadataTokenProvider mdTokenProvider)
		{
			var args = new List<string> ();
			args.AddRange (mdTokenProvider switch {
				ParameterDefinition targetParameter => new List<string> () { DiagnosticUtilities.GetParameterNameForErrorMessage (targetParameter), DiagnosticUtilities.GetMethodSignatureDisplayName (targetParameter.Method) },
				MethodReturnType targetReturnType => new List<string> () { DiagnosticUtilities.GetMethodSignatureDisplayName (targetReturnType.Method) },
				FieldDefinition targetField => new List<string> () { targetField.GetDisplayName () },
				MethodDefinition targetMethod => new List<string> () { targetMethod.GetDisplayName () },
				GenericParameter targetGenericParameter => new List<string> () { targetGenericParameter.Name, DiagnosticUtilities.GetGenericParameterDeclaringMemberDisplayName (targetGenericParameter) },
				_ => throw new NotImplementedException ($"Unsuported target {mdTokenProvider}")
			});

			return args;
		}

		static BindingFlags? GetBindingFlagsFromValue (ValueNode? parameter) => (BindingFlags?) parameter.AsConstInt ();

		static bool BindingFlagsAreUnsupported (BindingFlags? bindingFlags) => bindingFlags == null || (bindingFlags & BindingFlags.IgnoreCase) == BindingFlags.IgnoreCase || (int) bindingFlags > 255;

		static bool HasBindingFlag (BindingFlags? bindingFlags, BindingFlags? search) => bindingFlags != null && (bindingFlags & search) == search;

		public void MarkTypeForDynamicallyAccessedMembers (ref ReflectionPatternContext reflectionContext, TypeDefinition typeDefinition, DynamicallyAccessedMemberTypes requiredMemberTypes, DependencyKind dependencyKind, bool declaredOnly = false)
		{
			foreach (var member in typeDefinition.GetDynamicallyAccessedMembers (_context, requiredMemberTypes, declaredOnly)) {
				switch (member) {
				case MethodDefinition method:
					MarkMethod (ref reflectionContext, method, dependencyKind);
					break;
				case FieldDefinition field:
					MarkField (ref reflectionContext, field, dependencyKind);
					break;
				case TypeDefinition nestedType:
					MarkType (ref reflectionContext, nestedType, dependencyKind);
					break;
				case PropertyDefinition property:
					MarkProperty (ref reflectionContext, property, dependencyKind);
					break;
				case EventDefinition @event:
					MarkEvent (ref reflectionContext, @event, dependencyKind);
					break;
				case InterfaceImplementation interfaceImplementation:
					MarkInterfaceImplementation (ref reflectionContext, interfaceImplementation, dependencyKind);
					break;
				}
			}
		}

		void MarkType (ref ReflectionPatternContext reflectionContext, TypeReference typeReference, DependencyKind dependencyKind = DependencyKind.AccessedViaReflection)
		{
			var dependencyInfo = new DependencyInfo (dependencyKind, reflectionContext.Source);
			if (_context.TryResolve (typeReference) is TypeDefinition type)
				reflectionContext.RecordRecognizedPattern (type, () => _markStep.MarkTypeVisibleToReflection (typeReference, type, dependencyInfo));
		}

		void MarkMethod (ref ReflectionPatternContext reflectionContext, MethodDefinition method, DependencyKind dependencyKind = DependencyKind.AccessedViaReflection)
		{
			var dependencyInfo = new DependencyInfo (dependencyKind, reflectionContext.Source);
			reflectionContext.RecordRecognizedPattern (method, () => _markStep.MarkMethodVisibleToReflection (method, dependencyInfo));
		}

		void MarkField (ref ReflectionPatternContext reflectionContext, FieldDefinition field, DependencyKind dependencyKind = DependencyKind.AccessedViaReflection)
		{
			var dependencyInfo = new DependencyInfo (dependencyKind, reflectionContext.Source);
			reflectionContext.RecordRecognizedPattern (field, () => _markStep.MarkFieldVisibleToReflection (field, dependencyInfo));
		}

		void MarkProperty (ref ReflectionPatternContext reflectionContext, PropertyDefinition property, DependencyKind dependencyKind = DependencyKind.AccessedViaReflection)
		{
			var dependencyInfo = new DependencyInfo (dependencyKind, reflectionContext.Source);
			reflectionContext.RecordRecognizedPattern (property, () => { _markStep.MarkPropertyVisibleToReflection (property, dependencyInfo); });
		}

		void MarkEvent (ref ReflectionPatternContext reflectionContext, EventDefinition @event, DependencyKind dependencyKind = DependencyKind.AccessedViaReflection)
		{
			var dependencyInfo = new DependencyInfo (dependencyKind, reflectionContext.Source);
			reflectionContext.RecordRecognizedPattern (@event, () => { _markStep.MarkEventVisibleToReflection (@event, dependencyInfo); });
		}

		void MarkInterfaceImplementation (ref ReflectionPatternContext reflectionContext, InterfaceImplementation interfaceImplementation, DependencyKind dependencyKind = DependencyKind.AccessedViaReflection)
		{
			var dependencyInfo = new DependencyInfo (dependencyKind, reflectionContext.Source);
			reflectionContext.RecordRecognizedPattern (interfaceImplementation, () => _markStep.MarkInterfaceImplementation (interfaceImplementation, null, dependencyInfo));
		}

		void MarkConstructorsOnType (ref ReflectionPatternContext reflectionContext, TypeDefinition type, Func<MethodDefinition, bool>? filter, BindingFlags? bindingFlags = null)
		{
			foreach (var ctor in type.GetConstructorsOnType (filter, bindingFlags))
				MarkMethod (ref reflectionContext, ctor);
		}

		void MarkFieldsOnTypeHierarchy (ref ReflectionPatternContext reflectionContext, TypeDefinition type, Func<FieldDefinition, bool> filter, BindingFlags? bindingFlags = BindingFlags.Default)
		{
			foreach (var field in type.GetFieldsOnTypeHierarchy (_context, filter, bindingFlags))
				MarkField (ref reflectionContext, field);
		}

		TypeDefinition[] MarkNestedTypesOnType (ref ReflectionPatternContext reflectionContext, TypeDefinition type, Func<TypeDefinition, bool> filter, BindingFlags? bindingFlags = BindingFlags.Default)
		{
			var result = new ArrayBuilder<TypeDefinition> ();

			foreach (var nestedType in type.GetNestedTypesOnType (filter, bindingFlags)) {
				result.Add (nestedType);
				MarkType (ref reflectionContext, nestedType);
			}

			return result.ToArray ();
		}

		void MarkPropertiesOnTypeHierarchy (ref ReflectionPatternContext reflectionContext, TypeDefinition type, Func<PropertyDefinition, bool> filter, BindingFlags? bindingFlags = BindingFlags.Default)
		{
			foreach (var property in type.GetPropertiesOnTypeHierarchy (_context, filter, bindingFlags))
				MarkProperty (ref reflectionContext, property);
		}

		void MarkEventsOnTypeHierarchy (ref ReflectionPatternContext reflectionContext, TypeDefinition type, Func<EventDefinition, bool> filter, BindingFlags? bindingFlags = BindingFlags.Default)
		{
			foreach (var @event in type.GetEventsOnTypeHierarchy (_context, filter, bindingFlags))
				MarkEvent (ref reflectionContext, @event);
		}

		void ValidateGenericMethodInstantiation (
			ref ReflectionPatternContext reflectionContext,
			MethodDefinition genericMethod,
			ValueNode? genericParametersArray,
			MethodReference reflectionMethod)
		{
			if (!genericMethod.HasGenericParameters) {
				reflectionContext.RecordHandledPattern ();
				return;
			}

			if (!AnalyzeGenericInstantiationTypeArray (genericParametersArray, ref reflectionContext, reflectionMethod, genericMethod.GenericParameters)) {
				reflectionContext.RecordUnrecognizedPattern ((int) DiagnosticId.MakeGenericMethod,
					new DiagnosticString (DiagnosticId.MakeGenericMethod).GetMessage (DiagnosticUtilities.GetMethodSignatureDisplayName (reflectionMethod)));
			} else {
				reflectionContext.RecordHandledPattern ();
			}
		}

		static DynamicallyAccessedMemberTypes GetDynamicallyAccessedMemberTypesFromBindingFlagsForNestedTypes (BindingFlags? bindingFlags) =>
			(HasBindingFlag (bindingFlags, BindingFlags.Public) ? DynamicallyAccessedMemberTypes.PublicNestedTypes : DynamicallyAccessedMemberTypes.None) |
			(HasBindingFlag (bindingFlags, BindingFlags.NonPublic) ? DynamicallyAccessedMemberTypes.NonPublicNestedTypes : DynamicallyAccessedMemberTypes.None) |
			(BindingFlagsAreUnsupported (bindingFlags) ? DynamicallyAccessedMemberTypes.PublicNestedTypes | DynamicallyAccessedMemberTypes.NonPublicNestedTypes : DynamicallyAccessedMemberTypes.None);

		static DynamicallyAccessedMemberTypes GetDynamicallyAccessedMemberTypesFromBindingFlagsForConstructors (BindingFlags? bindingFlags) =>
			(HasBindingFlag (bindingFlags, BindingFlags.Public) ? DynamicallyAccessedMemberTypes.PublicConstructors : DynamicallyAccessedMemberTypes.None) |
			(HasBindingFlag (bindingFlags, BindingFlags.NonPublic) ? DynamicallyAccessedMemberTypes.NonPublicConstructors : DynamicallyAccessedMemberTypes.None) |
			(BindingFlagsAreUnsupported (bindingFlags) ? DynamicallyAccessedMemberTypes.PublicConstructors | DynamicallyAccessedMemberTypes.NonPublicConstructors : DynamicallyAccessedMemberTypes.None);

		static DynamicallyAccessedMemberTypes GetDynamicallyAccessedMemberTypesFromBindingFlagsForMethods (BindingFlags? bindingFlags) =>
			(HasBindingFlag (bindingFlags, BindingFlags.Public) ? DynamicallyAccessedMemberTypes.PublicMethods : DynamicallyAccessedMemberTypes.None) |
			(HasBindingFlag (bindingFlags, BindingFlags.NonPublic) ? DynamicallyAccessedMemberTypes.NonPublicMethods : DynamicallyAccessedMemberTypes.None) |
			(BindingFlagsAreUnsupported (bindingFlags) ? DynamicallyAccessedMemberTypes.PublicMethods | DynamicallyAccessedMemberTypes.NonPublicMethods : DynamicallyAccessedMemberTypes.None);

		static DynamicallyAccessedMemberTypes GetDynamicallyAccessedMemberTypesFromBindingFlagsForFields (BindingFlags? bindingFlags) =>
			(HasBindingFlag (bindingFlags, BindingFlags.Public) ? DynamicallyAccessedMemberTypes.PublicFields : DynamicallyAccessedMemberTypes.None) |
			(HasBindingFlag (bindingFlags, BindingFlags.NonPublic) ? DynamicallyAccessedMemberTypes.NonPublicFields : DynamicallyAccessedMemberTypes.None) |
			(BindingFlagsAreUnsupported (bindingFlags) ? DynamicallyAccessedMemberTypes.PublicFields | DynamicallyAccessedMemberTypes.NonPublicFields : DynamicallyAccessedMemberTypes.None);

		static DynamicallyAccessedMemberTypes GetDynamicallyAccessedMemberTypesFromBindingFlagsForProperties (BindingFlags? bindingFlags) =>
			(HasBindingFlag (bindingFlags, BindingFlags.Public) ? DynamicallyAccessedMemberTypes.PublicProperties : DynamicallyAccessedMemberTypes.None) |
			(HasBindingFlag (bindingFlags, BindingFlags.NonPublic) ? DynamicallyAccessedMemberTypes.NonPublicProperties : DynamicallyAccessedMemberTypes.None) |
			(BindingFlagsAreUnsupported (bindingFlags) ? DynamicallyAccessedMemberTypes.PublicProperties | DynamicallyAccessedMemberTypes.NonPublicProperties : DynamicallyAccessedMemberTypes.None);

		static DynamicallyAccessedMemberTypes GetDynamicallyAccessedMemberTypesFromBindingFlagsForEvents (BindingFlags? bindingFlags) =>
			(HasBindingFlag (bindingFlags, BindingFlags.Public) ? DynamicallyAccessedMemberTypes.PublicEvents : DynamicallyAccessedMemberTypes.None) |
			(HasBindingFlag (bindingFlags, BindingFlags.NonPublic) ? DynamicallyAccessedMemberTypes.NonPublicEvents : DynamicallyAccessedMemberTypes.None) |
			(BindingFlagsAreUnsupported (bindingFlags) ? DynamicallyAccessedMemberTypes.PublicEvents | DynamicallyAccessedMemberTypes.NonPublicEvents : DynamicallyAccessedMemberTypes.None);
		static DynamicallyAccessedMemberTypes GetDynamicallyAccessedMemberTypesFromBindingFlagsForMembers (BindingFlags? bindingFlags) =>
			GetDynamicallyAccessedMemberTypesFromBindingFlagsForConstructors (bindingFlags) |
			GetDynamicallyAccessedMemberTypesFromBindingFlagsForEvents (bindingFlags) |
			GetDynamicallyAccessedMemberTypesFromBindingFlagsForFields (bindingFlags) |
			GetDynamicallyAccessedMemberTypesFromBindingFlagsForMethods (bindingFlags) |
			GetDynamicallyAccessedMemberTypesFromBindingFlagsForProperties (bindingFlags) |
			GetDynamicallyAccessedMemberTypesFromBindingFlagsForNestedTypes (bindingFlags);
	}
}<|MERGE_RESOLUTION|>--- conflicted
+++ resolved
@@ -6,10 +6,6 @@
 using System.Collections.Generic;
 using System.Diagnostics;
 using System.Diagnostics.CodeAnalysis;
-<<<<<<< HEAD
-=======
-using System.Linq;
->>>>>>> 8220116f
 using ILLink.Shared;
 using Mono.Cecil;
 using Mono.Cecil.Cil;
@@ -1972,53 +1968,8 @@
 				methodReturnValue = MergePointValue.MergeValues (methodReturnValue, NullValue.Instance);
 		}
 
-		public static DynamicallyAccessedMemberTypes GetMissingMemberTypes (DynamicallyAccessedMemberTypes requiredMemberTypes, DynamicallyAccessedMemberTypes availableMemberTypes)
-		{
-			if (availableMemberTypes.HasFlag (requiredMemberTypes))
-				return DynamicallyAccessedMemberTypes.None;
-
-			if (requiredMemberTypes == DynamicallyAccessedMemberTypes.All)
-				return DynamicallyAccessedMemberTypes.All;
-
-			var missingMemberTypes = requiredMemberTypes & ~availableMemberTypes;
-
-			// PublicConstructors is a special case since its value is 3 - so PublicParameterlessConstructor (1) | _PublicConstructor_WithMoreThanOneParameter_ (2)
-			// The above bit logic only works for value with single bit set.
-			if (requiredMemberTypes.HasFlag (DynamicallyAccessedMemberTypes.PublicConstructors) &&
-				!availableMemberTypes.HasFlag (DynamicallyAccessedMemberTypes.PublicConstructors))
-				missingMemberTypes |= DynamicallyAccessedMemberTypes.PublicConstructors;
-
-			return missingMemberTypes;
-		}
-
-<<<<<<< HEAD
-		void RequireDynamicallyAccessedMembers (ref ReflectionPatternContext reflectionContext, DynamicallyAccessedMemberTypes requiredMemberTypes, ValueNode value, IMetadataTokenProvider targetContext)
-=======
-		string GetMemberTypesString (DynamicallyAccessedMemberTypes memberTypes)
-		{
-			Debug.Assert (memberTypes != DynamicallyAccessedMemberTypes.None);
-
-			if (memberTypes == DynamicallyAccessedMemberTypes.All)
-				return $"'{nameof (DynamicallyAccessedMemberTypes)}.{nameof (DynamicallyAccessedMemberTypes.All)}'";
-
-			var memberTypesList = AllDynamicallyAccessedMemberTypes
-				.Where (damt => (memberTypes & damt) == damt && damt != DynamicallyAccessedMemberTypes.None)
-				.ToList ();
-
-			if (memberTypes.HasFlag (DynamicallyAccessedMemberTypes.PublicConstructors))
-				memberTypesList.Remove (DynamicallyAccessedMemberTypes.PublicParameterlessConstructor);
-
-			return string.Join (", ", memberTypesList.Select (mt => {
-				string mtName = mt == DynamicallyAccessedMemberTypesOverlay.Interfaces
-					? nameof (DynamicallyAccessedMemberTypesOverlay.Interfaces)
-					: mt.ToString ();
-
-				return $"'{nameof (DynamicallyAccessedMemberTypes)}.{mtName}'";
-			}));
-		}
 
 		void RequireDynamicallyAccessedMembers (ref ReflectionPatternContext reflectionContext, DynamicallyAccessedMemberTypes requiredMemberTypes, ValueNode? value, IMetadataTokenProvider targetContext)
->>>>>>> 8220116f
 		{
 			foreach (var uniqueValue in value.UniqueValues ()) {
 				if (requiredMemberTypes == DynamicallyAccessedMemberTypes.PublicParameterlessConstructor
